Changes from v1.0 to v1.1:
--------------------------

Python layer API changes:

* Changed the name of the `dx` parameter in the `draw`, `drawShoot`, `drawK`
  methods of `GSObject` and the constructors of `InterpolatedImage` and
  `CorrelatedNoise` to the name `scale`. (Issue #364)
* Changed the `xw` and `yw` parameters of the `Pixel` constructor to a
  single `scale` parameter. (Issue #364)
  * `pix = Pixel(xw=scale)` should now be either `pix = Pixel(scale=scale)`
    or simply `pix = Pixel(scale)`.
* Added new `Box` class to take up the functionality that had been `Pixel`
  with unequal values of `xw` and `yw`. (Issue #364)
  * `box = Pixel(xw=width, yw=height)` should now be either
    `box = Box(width=width, height=height)` or `box = Box(width, height)`.
* Changed the `dx_cosmos` parameter of `getCOSMOSNoise` to `cosmos_scale`.
  (Issue #364)
* Combined the old `Image`, `ImageView` and `ConstImageView` arrays of class
  names into a single python layer `Image` class that automatically constructs
  the appropriate C++ image class as an attribute. (Issue #364)
  * `im = ImageF(...)` and similar is still valid.
  * `im = ImageF(...)` _may_ now be written as `im = Image(...)`.  That is,
    the numpy.float32 type is the default data type if you do not specify
    something else either through the type letter or the `dtype` parameter.
  * `im = ImageViewF(...)` and similar should now be `im = ImageF(...)`
    (preserving the same type letter S, I, F or D).
  * `im = ConstImageViewF(...)` and similar should now be
    `im = ImageF(..., make_const=True)` (again preserving the type letter).
  * `im = Image[type](...)` should now be `Image(..., dtype=type)`
  * `im = ImageView[type](numpy_array.astype(type))` should now be
     `im = Image(numpy_array.astype(type))`.  i.e. The data type inherits
     from the numpy_array argument when appropriate.  If it is already
     the correct type, you do not need the `astype(type)` part.
  * `im = ConstImageView[type](numpy_array.astype(type))` should now be
    `im = Image(numpy_array.astype(type), make_const=True)`
* Changed the handling of the `scale` and `init_value` parameters of the
  `Image` constructor, so that now they have to be named keyword arguments
  rather than a positional arguments. (Issue #364)
  * `im = ImageF(nx, ny, scale, init_val)` should now be
    `im = ImageF(nx, ny, scale=scale, init_value=init_val)`.
* Removed the `im.at(x,y)` syntax.  This had been equivalent to `im(x,y)`,
  so any such code should now be switched to that. (Issue #364)
* Removed the previously deprecated Ellipse and AtmosphericPSF classes.
  Also removed PhotonArray from the python layer, since it is only used
  by the C++ layer.  (Issue #364)
* Added `ChromaticObject` and dependencies `SED` and `Bandpass` to implement
  wavelength dependence. (Issue #467)
* Added demo12.py for wavelength dependence examples.

Updates to config options:

* Changed the name of sky_pos to world_pos. (Issue #364)
* Added a new image.retry_failures item that can be set so that if the
  construction of a GSObject fails for any reason, you can ask it to retry.
  An example of this functionality has been added to demo8. (Issue #482)
* Added a new output.retry_io item that can be set so that if the output write
  command fails (due to hard drive overloading for example), then it will wait
  a second and try again. (Issue #482)
* Changed the sequence indexing within an image to always start at 0, rather
  than use obj_num (which continues increasing through all objects in the run).
  Functionally, this would usually only matter if the number of objects per
  file or image is not a constant.  If the number of objects is constant, the
  automatic looping of the sequencing index essentially did this for you.
  (Issue #487)
* Added Sum type for value types for which it makes sense: float, int, angle,
  shear, position. (Issue #457)
* Allowed the user to modify or add config parameters from the command line.
  (Issue #479)

Other new features:

* Sped up the gzip and bzip2 I/O by using the shell gzip and bzip2 executables
  if they are available on the system. (Issue #344)
* New WCS classes.  See the new wcs.py file for details. (Issue #364)
* Permit users to initialize OpticalPSF with a list or array of aberrations,
<<<<<<< HEAD
  as an alternative to specifying each one individually.  (The innards of
  OpticalPSF were also rearranged to use arrays instead of individual values,
  but this is not important for users, just developers.) (Issue #409)
=======
  as an alternative to specifying each one individually.  (The innards of 
  OpticalPSF were also rearranged to use arrays instead of individual values, 
  but this is not important for users, just developers.) (Issue #409)
>>>>>>> 6fc789ae
<|MERGE_RESOLUTION|>--- conflicted
+++ resolved
@@ -74,12 +74,6 @@
   if they are available on the system. (Issue #344)
 * New WCS classes.  See the new wcs.py file for details. (Issue #364)
 * Permit users to initialize OpticalPSF with a list or array of aberrations,
-<<<<<<< HEAD
   as an alternative to specifying each one individually.  (The innards of
   OpticalPSF were also rearranged to use arrays instead of individual values,
   but this is not important for users, just developers.) (Issue #409)
-=======
-  as an alternative to specifying each one individually.  (The innards of 
-  OpticalPSF were also rearranged to use arrays instead of individual values, 
-  but this is not important for users, just developers.) (Issue #409)
->>>>>>> 6fc789ae
