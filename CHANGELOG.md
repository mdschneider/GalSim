Changes from v1.0 to v1.1:
--------------------------

<<<<<<< HEAD
Python layer API changes:

* Changed the name of the `dx` parameter in the `draw`, `drawShoot`, `drawK`
  methods of `GSObject` and the constructors of `InterpolatedImage` and
  `CorrelatedNoise` to the name `scale`. (Issue #364)
* Changed the `xw` and `yw` parameters of the `Pixel` constructor to a
  single `scale` parameter. (Issue #364)
  * `pix = Pixel(xw=scale)` should now be either `pix = Pixel(scale=scale)`
    or simply `pix = Pixel(scale)`.
* Added new `Box` class to take up the functionality that had been `Pixel` 
  with unequal values of `xw` and `yw`. (Issue #364)
  * `box = Pixel(xw=width, yw=height)` should now be either
    `box = Box(width=width, height=height)` or `box = Box(width, height)`.
* Changed the `dx_cosmos` parameter of `getCOSMOSNoise` to `cosmos_scale`.
  (Issue #364)
* Combined the old `Image`, `ImageView` and `ConstImageView` arrays of class 
  names into a single python layer `Image` class that automatically constructs
  the appropriate C++ image class as an attribute. (Issue #364)
  * `im = Image[type](...)` should now be `Image(..., dtype=type)`
  * `im = ImageView[type](numpy_array.astype(type))` should now be 
     `im = Image(numpy_array.astype(type)`.  i.e. The data type inherits
     from the numpy_array argument when appropriate.  If it is already
     the correct type, you do not need the `astype(type)` part.
  * `im = ConstImageView[type](numpy_array.astype(type))` should now be 
    `im = Image(numpy_array.astype(type), make_const=True)`
  * `im = ImageF(...)` and similar is still valid.
  * `im = ImageViewF(...)` and similar should now be `im = ImageF(...)`
    (preserving the same type letter S, I, F or D).
  * `im = ConstImageViewF(...)` and similar should now be 
    `im = ImageF(..., make_const=True)` (again preserving the type letter).
  * `im = ImageF(...)` _may_ now be written as `im = Image(...)`.  That is,
    the numpy.float32 type is the default data type if you do not specify
    something else either through the type letter or the `dtype` parameter.
* Changed the handling of the `scale` and `init_value` parameters of the 
  `Image` constructor, so that now they have to be named keyword arguments
  rather than a positional arguments. (Issue #364)
  * `im = ImageF(nx, ny, scale, init_val)` should now be 
    `im = ImageF(nx, ny, scale=scale, init_value=init_val)`.
* Removed the `im.at(x,y)` syntax.  This had been equivalent to `im(x,y)`, 
  so any such code should now be switched to that. (Issue #364)
=======
New features:
* Permit users to initialize OpticalPSF with a list or array of aberrations, as an alternative to
  specifying each one individually.  (The innards of OpticalPSF were also rearranged to use arrays
  instead of individual values, but this is not important for users, just developers.)
>>>>>>> 71a1cbe9

Updates to config options:

* Changed the name of sky_pos to world_pos. (Issue #364)
* Added a new image.retry_failures item that can be set so that if the 
  construction of a GSObject fails for any reason, you can ask it to retry.
  An example of this functionality has been added to demo8. (Issue #482)
* Added a new output.retry_io item that can be set so that if the output write 
  command fails (due to hard drive overloading for example), then it will wait 
  a second and try again. (Issue #482)
* Changed the sequence indexing within an image to always start at 0, rather 
  than use obj_num (which continues increasing through all objects in the run).
  Functionally, this would usually only matter if the number of objects per
  file or image is not a constant.  If the number of objects is constant, the 
  automatic looping of the sequencing index essentially did this for you.
  (Issue #487)
* Added Sum type for value types for which it makes sense: float, int, angle,
  shear, position. (Issue #457)
* Allowed the user to modify or add config parameters from the command line. 
  (Issue #479)

Other new features:

* New WCS classes.  See the new wcs.py file for details. (Issue #364)
<|MERGE_RESOLUTION|>--- conflicted
+++ resolved
@@ -1,7 +1,6 @@
 Changes from v1.0 to v1.1:
 --------------------------
 
-<<<<<<< HEAD
 Python layer API changes:
 
 * Changed the name of the `dx` parameter in the `draw`, `drawShoot`, `drawK`
@@ -42,12 +41,6 @@
     `im = ImageF(nx, ny, scale=scale, init_value=init_val)`.
 * Removed the `im.at(x,y)` syntax.  This had been equivalent to `im(x,y)`, 
   so any such code should now be switched to that. (Issue #364)
-=======
-New features:
-* Permit users to initialize OpticalPSF with a list or array of aberrations, as an alternative to
-  specifying each one individually.  (The innards of OpticalPSF were also rearranged to use arrays
-  instead of individual values, but this is not important for users, just developers.)
->>>>>>> 71a1cbe9
 
 Updates to config options:
 
@@ -72,3 +65,7 @@
 Other new features:
 
 * New WCS classes.  See the new wcs.py file for details. (Issue #364)
+* Permit users to initialize OpticalPSF with a list or array of aberrations,
+  as an alternative to specifying each one individually.  (The innards of 
+  OpticalPSF were also rearranged to use arrays instead of individual values, 
+  but this is not important for users, just developers.) (Issue #409)