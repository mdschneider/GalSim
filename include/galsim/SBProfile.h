// -*- c++ -*-
#ifndef SBPROFILE_H
#define SBPROFILE_H

/** 
 * @file SBProfile.h @brief Contains a class definition for two-dimensional Surface Brightness 
 * Profiles.
 *
 * The SBProfiles include common star, galaxy, and PSF shapes.
 */

#include <cmath>
#include <list>
#include <map>
#include <vector>
#include <algorithm>
#include <boost/shared_ptr.hpp>

#include "Std.h"
#include "Shear.h"
#include "FFT.h"
#include "Table.h"
#include "Random.h"
#include "Angle.h"
#include "integ/Int.h"

#include "Image.h"

#include "Laguerre.h"

#include "PhotonArray.h"

// ??? Ask for super-Nyquist sampling factor in draw??
namespace galsim {

    namespace sbp {

        // Magic numbers:

        /// @brief Constant giving minimum FFT size we're willing to do.
        const int minimum_fft_size = 128;

        /// @brief Constant giving maximum FFT size we're willing to do.
        const int maximum_fft_size = 4096;

        /**
         * @brief A threshold parameter used for setting the stepK value for FFTs.
         *
         * The FFT's stepK is set so that at most a fraction alias_threshold
         * of the flux of any profile is aliased.
         */
        const double alias_threshold = 5.e-3;

        /**
         * @brief A threshold parameter used for setting the maxK value for FFTs.
         *
         * The FFT's maxK is set so that the k-values that are excluded off the edge of 
         * the image are less than maxk_threshold.
         */
        const double maxk_threshold = 1.e-3;

        //@{
        /** 
         * @brief The target accuracy for realspace convolution.
         */
        const double realspace_conv_relerr = 1.e-3;
        const double realspace_conv_abserr = 1.e-6;
        //@}

        /**
         * @brief Accuracy of values in k-space.
         *
         * If a k-value is less than kvalue_accuracy, then it may be set to zero.
         * Similarly, if an alternate calculation has errors less than kvalue_accuracy,
         * then it may be used instead of an exact calculation.
         * Note: This does not necessarily imply that all kvalues are this accurate.
         * There may be cases where other choices we have made lead to errors greater 
         * than this.  But whenever we do an explicit calculation about this, this is
         * the value we use.
         *
         * Note that this would typically be more stringent than maxk_threshold.
         */
        const double kvalue_accuracy = 1.e-5;

        //@{
        /**
         * @brief Target accuracy for other integrations in SBProfile
         *
         * For Sersic and Moffat, we numerically integrate the Hankel transform.
         * These are used for the precision in those integrals.
         */
        const double integration_relerr = kvalue_accuracy;
        const double integration_abserr = kvalue_accuracy * 1.e-2;
        //@}
    }

    /// @brief Exception class thrown by SBProfiles.
    class SBError : public std::runtime_error 
    {
    public:
        SBError(const std::string& m="") : std::runtime_error("SB Error: " + m) {}
    };

    /** 
     * @brief A base class representing all of the 2D surface brightness profiles that 
     * we know how to draw.
     *
     * Every SBProfile knows how to draw an Image<float> of itself in real and k space.  Each also
     * knows what is needed to prevent aliasing or truncation of itself when drawn.
     * **Note** that when you use the SBProfile::draw() routines you will get an image of 
     * **surface brightness** values in each pixel, not the flux that fell into the pixel.  To get
     * flux, you must multiply the image by (dx*dx).
     * drawK() routines are normalized such that I(0,0) is the total flux.
     * Currently we have the following possible implementations of SBProfile:
     * Basic shapes: SBBox, SBGaussian, SBExponential, SBAiry, SBSersic
     * SBLaguerre: Gauss-Laguerre expansion
     * SBTransform: affine transformation of another SBProfile
     * SBRotate: rotated version of another SBProfile
     * SBAdd: sum of SBProfiles
     * SBConvolve: convolution of other SBProfiles
     * SBInterpolatedImage: surface brightness profiles defined by an image and interpolant.
     * SBDeconvolve: deconvolve one SBProfile with another
     *
     * This isn't an abstract base class.  An SBProfile is a concrete object
     * which internally has a pointer to the implementation details (which _is_ an abstract
     * base class).  Furthermore, all SBProfiles are immutable objects.  Any changes
     * are made through modifiers that return a new object.  (e.g. setFlux,
     * shear, shift, etc.)  This means that we can safely make SBProfiles use shallow
     * copies, since that will never be confusing, which in turn means that SBProfiles
     * can be safely returned by value, used in containers (e.g. list<SBProfile>), etc.
     *
     * The only constructor for SBProfile is the copy constructor.  All SBProfiles need
     * to be created as one of the derived types that have real constructors.
     *
     * Well, technically, there is also a default constructor to make it easier to use
     * containers of SBProfiles.  However, it is an error to use an SBProfile that
     * has been default constructed for any purpose. 
     *
     * The assignment operator does a shallow copy, replacing the current contents of
     * the SBProfile with that of the rhs profile.  
     *
     */

<<<<<<< HEAD
    class SBTransform;
=======
    class SBDistort;
>>>>>>> e0c81a94

    class SBProfile
    {
    public:

        /**
         * @brief Default constructor for convenience only.  Do not use!
         *
         * This constructor is only provided so you can do things like:
         * @code
         * std::list<SBProfile> prof_list;
         * prof_list.push_back(psf);
         * prof_list.push_back(gal);
         * prof_list.push_back(pix);
         * @endcode
         * The default constructor for std::list strangely requires a default
         * constructor for the argument type, even though it isn't ever really used.
         */
        SBProfile() {}

        /// Only legitimate public constructor is a copy constructor.
        SBProfile(const SBProfile& rhs) : _pimpl(rhs._pimpl) {}
<<<<<<< HEAD

        /// operator= replaces the current contents with those of the rhs.
        SBProfile& operator=(const SBProfile& rhs) 
        { _pimpl = rhs._pimpl; return *this; }

=======

        /// operator= replaces the current contents with those of the rhs.
        SBProfile& operator=(const SBProfile& rhs) 
        { _pimpl = rhs._pimpl; return *this; }

>>>>>>> e0c81a94
        /// Destructor isn't virtual, since derived classes don't have anything to cleanup.
        ~SBProfile() 
        {
            // Not strictly necessary, but it sets the ptr to 0, so if somehow someone
            // manages to use an SBProfile after it was deleted, the assert(_pimpl.get())
            // will trigger an exception.
            _pimpl.reset();
        }

        /** 
         * @brief Return value of SBProfile at a chosen 2D position in real space.
         *
         * Assume all are real-valued.  xValue() may not be implemented for derived classes 
         * (SBConvolve) that require an FFT to determine real-space values.  In this case, an 
         * SBError will be thrown.
         *
         * @param[in] p 2D position in real space.
         */
        double xValue(const Position<double>& p) const
        { 
            assert(_pimpl.get());
            return _pimpl->xValue(p); 
        }

        /**
         * @brief Return value of SBProfile at a chosen 2D position in k space.
         *
         * @param[in] k 2D position in k space.
         */
        std::complex<double> kValue(const Position<double>& k) const
        { 
            assert(_pimpl.get());
            return _pimpl->kValue(k); 
        }

        //@{
        /**
         *  @brief Define the range over which the profile is not trivially zero.
         *
         *  These values are used when a real-space convolution is requested to define
         *  the appropriate range of integration.
         *  The implementation here is +- infinity for both x and y.  
         *  Derived classes may override this if they a have different range.
         */
        void getXRange(double& xmin, double& xmax, std::vector<double>& splits) const 
        { 
            assert(_pimpl.get());
            _pimpl->getXRange(xmin,xmax,splits); 
        }

        void getYRange(double& ymin, double& ymax, std::vector<double>& splits) const 
        { 
            assert(_pimpl.get());
            _pimpl->getYRange(ymin,ymax,splits); 
        }

        void getYRange(double x, double& ymin, double& ymax, std::vector<double>& splits) const 
        { 
            assert(_pimpl.get());
            _pimpl->getYRange(x,ymin,ymax,splits); 
        }
        //@}

        /// @brief Value of k beyond which aliasing can be neglected.
        double maxK() const 
        { 
            assert(_pimpl.get());
            return _pimpl->maxK(); 
        }

        /// @brief Image pixel spacing that does not alias maxK.
        double nyquistDx() const { return M_PI / maxK(); }

        /// @brief Sampling in k space necessary to avoid folding too much of image in x space.
        double stepK() const 
        { 
            assert(_pimpl.get());
            return _pimpl->stepK(); 
        }

        /// @brief Characteristic that can affect efficiency of evaluation.
        bool isAxisymmetric() const 
        { 
            assert(_pimpl.get());
            return _pimpl->isAxisymmetric(); 
        }

        /**
         *  @brief The presence of hard edges help determine whether real space 
         *  convolution might be a better choice.
         */
        bool hasHardEdges() const
        {
            assert(_pimpl.get());
            return _pimpl->hasHardEdges();
        }

        /** 
         * @brief Characteristic that can affect efficiency of evaluation.
         *
         * SBProfile is "analytic" in the real domain if values can be determined immediately at 
         * any position through formula or a stored table (no DFT).
         */
        bool isAnalyticX() const 
        { 
            assert(_pimpl.get());
            return _pimpl->isAnalyticX(); 
        }

        /**
         * @brief Characteristic that can affect efficiency of evaluation.
         * 
         * SBProfile is "analytic" in the k domain if values can be determined immediately at any 
         * position through formula or a stored table (no DFT).
         */
        bool isAnalyticK() const 
        { 
            assert(_pimpl.get());
            return _pimpl->isAnalyticK(); 
        }

        /// @brief Returns (X, Y) centroid of SBProfile.
        Position<double> centroid() const 
        { 
            assert(_pimpl.get());
            return _pimpl->centroid(); 
        }

        /// @brief Get the total flux of the SBProfile.
        double getFlux() const 
        { 
            assert(_pimpl.get());
            return _pimpl->getFlux(); 
        }

        // ****Methods implemented in base class****

        // Transformations (all are special cases of affine transformations via SBTransform):

        /**
         * @brief Multiple the flux by fluxRatio
         *
<<<<<<< HEAD
         * This returns a new SBProfile that represents a new Surface Brightness 
         * Profile with the new flux. 
         */
        SBTransform scaleFlux(double fluxRatio) const;

        /**
         * @brief Set the flux to a new value
         *
         * This returns a new SBProfile that represents a new Surface Brightness 
         * Profile with the new flux. 
         */
        SBTransform setFlux(double flux) const;

        /**
         * @brief Ellipse transformation (affine without rotation).
         *
         * This returns a new SBProfile that represents a new Surface Brightness 
         * Profile with the requested transformation.
         */
        SBTransform transform(const Ellipse& e) const;

        /** 
         * @brief Shear transformation (affine without rotation or dilation).
         *
         * @param[in] g1 Reduced shear g1 by which to shear the SBProfile.
         * @param[in] g2 Reduced shear g2 by which to shear the SBProfile.
         * @returns A pointer to a new SBProfile that represents a new Surface Brightness
         * Profile sheared by the given amount.
         */
        SBTransform shear(double g1, double g2) const;

        /** 
         * @brief Rotation transformation.
         *
         * This returns a pointer to a new SBProfile that represents a new Surface Brightness 
         * Profile rotated by the given angle.
         */
        SBTransform rotate(const Angle& theta) const;
=======
         * This resets the internal pointer to a new SBProfile that wraps the old one
         * with a scaled flux.  This does not change any previous uses of the SBProfile, 
         * so if it had been used in some other context (e.g. in SBAdd or SBConvolve),
         * that object will be unchanged and still valid.
         */
        void scaleFlux(double fluxRatio);

        /**
         * @brief Set the flux to a new value
         *
         * This sets the flux to a new value.  As with scaleFlux, it does not invalidate
         * any previous uses of this object.
         */
        void setFlux(double flux);

        /**
         * @brief Apply a given Ellipse distortion (affine without rotation).
         *
         * This transforms the object by the given transformation.  As with scaleFlux,
         * it does not invalidate any previous uses of this object.
         */
        void applyDistortion(const Ellipse& e);

        /** 
         * @brief Apply a given shear.
         *
         * This shears the object by the given shear.  As with scaleFlux, it does not 
         * invalidate any previous uses of this object.
         */
        void applyShear(double g1, double g2);

        /** 
         * @brief Apply a given rotation.
         *
         * This rotates the object by the given angle.  As with scaleFlux, it does not 
         * invalidate any previous uses of this object.
         */
        void applyRotation(const Angle& theta);
>>>>>>> e0c81a94

        /**
         * @brief Apply a translation.
         *
<<<<<<< HEAD
         * This returns a pointer to a new SBProfile that represents a new Surface Brightness 
         * Profile shifted by the given amount.
         */
        SBTransform shift(double dx, double dy) const;
=======
         * This shears the object by the given amount.  As with scaleFlux, it does not 
         * invalidate any previous uses of this object.
         */
        void applyShift(double dx, double dy);
>>>>>>> e0c81a94

        /**
         * @brief Shoot photons through this SBProfile.
         *
         * Returns an array of photon coordinates and fluxes that are drawn from the light
         * distribution of this SBProfile.  Absolute value of each photons' flux should be
         * approximately equal, but some photons can be negative as needed to represent negative
         * regions.  Note that the ray-shooting method is not intended to produce a randomized value
         * of the total object flux, so do not assume that there will be sqrt(N) error on the flux.
         * In fact most implementations will return a PhotonArray with exactly correct flux, with
         * only the *distribution* of flux on the sky that will definitely have sampling noise.
         *
         * The one definitive gaurantee is that, in the limit of large number of photons, the
         * surface brightness distribution of the photons will converge on the SB pattern defined by
         * the object.
         *
         * Objects with regions of negative flux will result in creation of photons with negative
         * flux.  Absolute value of negative photons' flux should be nearly equal to the standard
         * flux of positive photons.  Shot-noise fluctuations between the number of positive and
         * negative photons will produce noise in the total net flux carried by the output
         * [PhotonArray](@ref PhotonArray).
         *
         * The typical implementation will be to take the integral of the absolute value of flux,
         * and divide it nearly equally into N photons.  The photons are then drawn from the
         * distribution of the *absolute value* of flux.  If a photon is drawn from a region of
         * negative flux, then that photon's flux is negated.  Because of cancellation, this means
         * that each photon will carry more than `getFlux()/N` flux if there are negative-flux
         * regions in the object.  It also means that during convolution, addition, or
         * interpolation, positive- and negative-flux photons can be contributing to the same region
         * of the image.  Their cancellation means that the shot noise may be substantially higher
         * than you would expect if you had only positive-flux photons.
         *
         * The photon flux may also vary slightly as a means of speeding up photon-shooting, as an
         * alternative to rejection sampling.  See `OneDimensionalDeviate` documentation.
         *
         * It should be rare to use this method or any `PhotonArray` in user code - the method
         * `drawShoot()` will more typically put the results directly into an image.
         *
         * @param[in] N Total number of photons to produce.
         * @param[in] ud UniformDeviate that will be used to draw photons from distribution.
         * @returns PhotonArray containing all the photons' info.
         */
        PhotonArray shoot(int N, UniformDeviate& ud) const 
        { 
            assert(_pimpl.get());
            return _pimpl->shoot(N,ud); 
        }

        /**
         * @brief Return expectation value of flux in positive photons when shoot() is called
         *
         * Returns expectation value of flux returned in positive-valued photons when 
         * [shoot()](@ref shoot)
         * is called for this object.  Default implementation is to return getFlux(), if it is
         * positive, or 0 otherwise, which will be
         * the case when the SBProfile is constructed entirely from elements of the same sign.
         *
         * It should be generally true that `getPositiveFlux() - getNegativeFlux()` returns the same
         * thing as `getFlux()`.  Small difference may accrue from finite numerical accuracy in
         * cases involving lookup tables, etc.
         *
         * @returns Expected positive-photon flux.
         */
        double getPositiveFlux() const 
        { 
            assert(_pimpl.get());
            return _pimpl->getPositiveFlux(); 
        }

        /**
         * @brief Return expectation value of absolute value of flux in negative photons from 
         * shoot()
         *
         * Returns expectation value of (absolute value of) flux returned in negative-valued photons
         * when shoot() is called for this object.  
         * Default implementation is to return getFlux() if it is negative, 0 otherwise,
         * which will be the case when the SBProfile is constructed entirely from elements that
         * have the same sign.
         *
         * It should be generally true that `getPositiveFlux() - getNegativeFlux()` returns the
         * same thing as `getFlux()`.  Small difference may accrue from finite numerical accuracy 
         * in cases involving lookup tables, etc.
         *
         * @returns Expected absolute value of negative-photon flux.
         */
        double getNegativeFlux() const 
        { 
            assert(_pimpl.get());
            return _pimpl->getNegativeFlux(); 
        }

        // **** Drawing routines ****
        //@{
        /**
         * @brief Draw this SBProfile into Image by shooting photons.
         *
         * The input image must have defined boundaries and pixel scale.  The photons generated by
         * the shoot() method will be binned into the target Image.  See caveats in `shoot()`
         * docstring.  Input `Image` will be cleared before drawing in the photons.  Scale and
         * location of the `Image` pixels will not be altered.  Photons falling outside the `Image`
         * range will be ignored.
         *
         * It is important to remember that the `Image` produced by `drawShoot` represents the
         * `SBProfile` _as convolved with the square Image pixel._ So do not expect an exact match,
         * even in the limit of large photon number, between the outputs of `draw` and `drawShoot`.
         * You should convolve the `SBProfile` with an `SBBox(dx)` in order to match what will be
         * produced by `drawShoot` onto an image with pixel scale `dx`.
         *
         * @param[in] img Image to draw on.
         * @param[in] N Total number of photons to produce.
         * @param[in] ud UniformDeviate that will be used to draw photons from distribution.
         */
        template <typename T>
        void drawShoot(ImageView<T> img, double N, UniformDeviate& ud) const;
        template <typename T>
        void drawShoot(Image<T>& img, double N, UniformDeviate& ud) const 
        { drawShoot(img.view(), N, ud); }
        //@}

        /** 
         * @brief Draw an image of the SBProfile in real space.
         *
         * A square image will be
         * drawn which is big enough to avoid "folding."  If drawing is done using FFT,
         * it will be scaled up to a power of 2, or 3x2^n, whichever fits.
         * If input image has finite dimensions then these will be used, although in an FFT the 
         * image  may be calculated internally on a larger grid to avoid folding.
         * The default draw() routines decide internally whether image can be drawn directly
         * in real space or needs to be done via FFT from k space.
         * Note that if you give an input image, its origin may be redefined by the time it comes 
         * back.
         *
         * @param[in] dx    grid on which SBProfile is drawn has pitch `dx`; given `dx=0.` default, 
         *                  routine will choose `dx` to be at least fine enough for Nyquist sampling
         *                  at `maxK()`.  If you specify dx, image will be drawn with this `dx` and
         *                  you will receive an image with the aliased frequencies included.
         * @param[in] wmult specifying `wmult>1` will draw an image that is `wmult` times larger 
         *                  than the default choice, i.e. it will have finer sampling in k space 
         *                  and have less folding.
         * @returns image (as ImageViewF; if another type is preferred, then use the draw 
         *                  method that takes an image as argument)
         */
        ImageView<float> draw(double dx=0., int wmult=1) const;

        //@{
        /** 
         * @brief Draw the SBProfile in real space returning the summed flux.
         *
         * If the input image `img` is an Image (not ImageView) and has null dimension,
         * a square image will be drawn which is big enough to avoid "folding." 
         * If drawing is done using FFT, it will be scaled up to a power of 2, or 3x2^n, 
         * whichever fits.
         * If input image has finite dimensions then these will be used, although in an FFT the 
         * image may be calculated internally on a larger grid to avoid folding.
         * The default draw() routines decide internally whether image can be drawn directly
         * in real space or needs to be done via FFT from k space.
         * Note that if you give an input image, its origin may be redefined by the time it comes 
         * back.
         *
         * @param[in,out]   image (any of ImageF, ImageD, ImageS, ImageI)
         * @param[in] dx    grid on which SBProfile is drawn has pitch `dx`; given `dx=0.` default, 
         *                  routine will choose `dx` to be at least fine enough for Nyquist sampling
         *                  at `maxK()`.  If you specify dx, image will be drawn with this `dx` and
         *                  you will receive an image with the aliased frequencies included.
         * @param[in] wmult specifying `wmult>1` will draw an image that is `wmult` times larger 
         *                  than the default choice, i.e. it will have finer sampling in k space 
         *                  and have less folding.
         * @returns summed flux.
         */
        template <typename T>
        double draw(Image<T>& image, double dx=0., int wmult=1) const; 
        template <typename T>
        double draw(ImageView<T>& image, double dx=0., int wmult=1) const; 
        //@}

        //@{
        /** 
         * @brief Draw an image of the SBProfile in real space forcing the use of real methods 
         * where we have a formula for x values.
         *
         * If the input image is an Image and has null dimension, a square image will be
         * drawn which is big enough to avoid "folding." 
         * If input image has finite dimensions then these will be used, although in an FFT the 
         * image may be calculated internally on a larger grid to avoid folding.
         * Note that if you give an input image, its origin may be redefined by the time it comes 
         * back.
         *
         * @param[in,out]   image (any of ImageF, ImageD, ImageS, ImageI or views)
         * @param[in] dx    grid on which SBProfile is drawn has pitch `dx`; given `dx=0.` default, 
         *                  routine will choose `dx` to be at least fine enough for Nyquist sampling
         *                  at `maxK()`.  If you specify dx, image will be drawn with this `dx` and
         *                  you will receive an image with the aliased frequencies included.
         * @param[in] wmult specifying `wmult>1` will draw an image that is `wmult` times larger 
         *                  than the default choice, i.e. it will have finer sampling in k space 
         *                  and have less folding.
         * @returns summed flux.
         */
        template <typename T>
        double plainDraw(ImageView<T>& image, double dx=0., int wmult=1) const; 
        template <typename T>
        double plainDraw(Image<T>& image, double dx=0., int wmult=1) const; 
        //@}

        //@{
        /** 
         * @brief Draw an image of the SBProfile in real space forcing the use of Fourier transform
         * from k space.
         *
         * If the input image is an Image and has null dimension, a square image will be
         * drawn which is big enough to avoid "folding."  Drawing is done using FFT,
         * and the image will be scaled up to a power of 2, or 3x2^n, whicher fits.
         * If input image has finite dimensions then these will be used, although in an FFT the 
         * image may be calculated internally on a larger grid to avoid folding.
         * Note that if you give an input image, its origin may be redefined by the time it comes 
         * back.
         *
         * @param[in,out]   image (any of ImageF, ImageD, ImageS, ImageI or views)
         * @param[in] dx    grid on which SBProfile is drawn has pitch `dx`; given `dx=0.` default, 
         *                  routine will choose `dx` to be at least fine enough for Nyquist sampling
         *                  at `maxK()`.  If you specify dx, image will be drawn with this `dx` and
         *                  you will receive an image with the aliased frequencies included.
         * @param[in] wmult specifying `wmult>1` will draw an image that is `wmult` times larger 
         *                  than the default choice, i.e. it will have finer sampling in k space 
         *                  and have less folding.
         * @returns summed flux.
         */
        template <typename T>
        double fourierDraw(ImageView<T>& image, double dx=0., int wmult=1) const; 
        template <typename T>
        double fourierDraw(Image<T>& image, double dx=0., int wmult=1) const; 
        //@}

        //@{
        /** 
         * @brief Draw an image of the SBProfile in k space.
         *
         * For drawing in k space: routines are analagous to real space, except 2 images are 
         * needed since the SBProfile is complex.
         * If the input images are Image's and have null dimension, square 
         * images will be drawn which are big enough to avoid "folding."  If drawing is done using 
         * FFT, they will be scaled up to a power of 2, or 3x2^n, whicher fits.
         * If input image has finite dimensions then these will be used, although in an FFT the 
         * image may be calculated internally on a larger grid to avoid folding in real space.
         * Note that if you give an input image, its origin may be redefined by the time it comes 
         * back.
         *
         * @param[in,out]   re image of real argument of SBProfile in k space (any of ImageF,
         *                  ImageD, ImageS, ImageI or views). 
         * @param[in,out]   im image of imaginary argument of SBProfile in k space (any of ImageF,
         *                  ImageD, ImageS, ImageI or views).
         * @param[in] dk    grid on which SBProfile is drawn has pitch `dk`; given `dk=0.` default,
         *                  routine will choose `dk` necessary to avoid folding of image in real 
         *                  space.  If you specify `dk`, image will be drawn with this `dk` and
         *                  you will receive an image with folding artifacts included.
         * @param[in] wmult specifying `wmult>1` will expand the size drawn in k space.
         */
        template <typename T>
        void drawK(ImageView<T>& re, ImageView<T>& im, double dk=0., int wmult=1) const; 
        template <typename T>
        void drawK(Image<T>& re, Image<T>& im, double dk=0., int wmult=1) const; 
        //@}

        //@{
        /** 
         * @brief Draw an image of the SBProfile in k space forcing the use of k space methods 
         * where we have a formula for k values.
         *
         * For drawing in k space: routines are analagous to real space, except 2 images are 
         * needed since the SBProfile is complex.  If the input images are Image's and have
         * null dimension, square images will be drawn which are big enough to 
         * avoid "folding."
         * Note that if you give an input image, its origin may be redefined by the time it comes 
         * back.
         *
         * @param[in,out]   re image of real argument of SBProfile in k space (any of ImageF,
         *                  ImageD, ImageS, ImageI or views).
         * @param[in,out]   im image of imaginary argument of SBProfile in k space (any of ImageF,
         *                  ImageD, ImageS, ImageI or views).
         * @param[in] dk    grid on which SBProfile is drawn has pitch `dk`; given `dk=0.` default,
         *                  routine will choose `dk` necessary to avoid folding of image in real 
         *                  space.  If you specify `dk`, image will be drawn with this `dk` and
         *                  you will receive an image with folding artifacts included.
         * @param[in] wmult specifying `wmult>1` will expand the size drawn in k space.
         */
        template <typename T>
        void plainDrawK(ImageView<T>& re, ImageView<T>& im, double dk=0., int wmult=1) const; 
        template <typename T>
        void plainDrawK(Image<T>& re, Image<T>& im, double dk=0., int wmult=1) const; 
        //@}

        //@{
        /**
         * @brief Draw an image of the SBProfile in k space forcing the use of Fourier transform 
         * from real space.
         *
         * For drawing in k space: routines are analagous to real space, except 2 images are 
         * needed since the SBProfile is complex.
         * If the input images are Image's and have null dimension, square 
         * images will be drawn which are big enough to avoid "folding."  Drawing is done using FFT,
         * and the images will be scaled up to a power of 2, or 3x2^n, whicher fits.
         * If input image has finite dimensions then these will be used, although in an FFT the 
         * image may be calculated internally on a larger grid to avoid folding in real space.
         * Note that if you give an input image, its origin may be redefined by the time it comes 
         * back.
         *
         * @param[in,out]   re image of real argument of SBProfile in k space (any of ImageF,
         *                  ImageD, ImageS, ImageI or views).
         * @param[in,out]   im image of imaginary argument of SBProfile in k space (any of ImageF,
         *                  ImageD, ImageS, ImageI or views).
         * @param[in] dk    grid on which SBProfile is drawn has pitch `dk`; given `dk=0.` default,
         *                  routine will choose `dk` necessary to avoid folding of image in real 
         *                  space.  If you specify `dk`, image will be drawn with this `dk` and
         *                  you will receive an image with folding artifacts included.
         * @param[in] wmult specifying `wmult>1` will expand the size drawn in k space.
         */
        template <typename T>
        void fourierDrawK(ImageView<T>& re, ImageView<T>& im, double dk=0., int wmult=1) const; 
        template <typename T>
        void fourierDrawK(Image<T>& re, Image<T>& im, double dk=0., int wmult=1) const; 
        //@}

    protected:

    class SBProfileImpl
    {
    public:

        // Constructor doesn't do anything
        SBProfileImpl() {}

        // Virtual destructor
        virtual ~SBProfileImpl() {}

        // Pure virtual functions:
        virtual double xValue(const Position<double>& p) const =0;
        virtual std::complex<double> kValue(const Position<double>& k) const =0; 
        virtual double maxK() const =0; 
        virtual double stepK() const =0;
        virtual bool isAxisymmetric() const =0;
        virtual bool hasHardEdges() const =0;
        virtual bool isAnalyticX() const =0; 
        virtual bool isAnalyticK() const =0; 
        virtual Position<double> centroid() const = 0;
        virtual double getFlux() const =0; 
        virtual PhotonArray shoot(int N, UniformDeviate& ud) const=0;

        // Functions with default implementations:
        virtual void getXRange(double& xmin, double& xmax,
                               std::vector<double>& /*splits*/) const 
        { xmin = -integ::MOCK_INF; xmax = integ::MOCK_INF; }

        virtual void getYRange(double& ymin, double& ymax,
                               std::vector<double>& /*splits*/) const 
        { ymin = -integ::MOCK_INF; ymax = integ::MOCK_INF; }

        virtual void getYRange(double /*x*/, double& ymin, double& ymax,
                               std::vector<double>& splits) const 
        { getYRange(ymin,ymax,splits); }

        virtual double getPositiveFlux() const { return getFlux()>0. ? getFlux() : 0.; }

        virtual double getNegativeFlux() const { return getFlux()>0. ? 0. : -getFlux(); }

        // Utility for drawing into Image data structures.
        template <typename T>
        double fillXImage(ImageView<T>& image, double dx) const  // return flux integral
        { return doFillXImage(image, dx); }

        // Utility for drawing a k grid into FFT data structures 
        virtual void fillKGrid(KTable& kt) const;

        // Utility for drawing an x grid into FFT data structures 
        virtual void fillXGrid(XTable& xt) const;

        // Virtual functions cannot be templates, so to make fillXImage work like a virtual
        // function, we have it call these, which need to include all the types of Image
        // that we want to use.
        //
        // Then in the derived class, these functions should call a template version of 
        // fillXImage in that derived class that implements the functionality you want.
        virtual double doFillXImage(ImageView<float>& image, double dx) const
        { return doFillXImage2(image,dx); }
        virtual double doFillXImage(ImageView<double>& image, double dx) const
        { return doFillXImage2(image,dx); }

        // Here in the base class, we need yet another name for the version that actually
        // implements this as a template:
        template <typename T>
        double doFillXImage2(ImageView<T>& image, double dx) const;

    private:
        // Copy constructor and op= are undefined.
        SBProfileImpl(const SBProfileImpl& rhs);
        void operator=(const SBProfileImpl& rhs);
    };

        // Classes that need to be able to access _pimpl object of other SBProfiles
        // are made friends.
        friend class SBAdd;
<<<<<<< HEAD
        friend class SBTransform;
=======
        friend class SBDistort;
>>>>>>> e0c81a94
        friend class SBConvolve;
        friend class SBDeconvolve;

        // Regular constructor only available to derived classes
        SBProfile(SBProfileImpl* pimpl) : _pimpl(pimpl) {}

        boost::shared_ptr<SBProfileImpl> _pimpl;
    };

    /** 
     * @brief Sums SBProfiles. 
     */
    class SBAdd : public SBProfile 
    {
    public:

        /** 
         * @brief Constructor, 2 inputs.
         *
         * @param[in] s1 first SBProfile.
         * @param[in] s2 second SBProfile.
         */
        SBAdd(const SBProfile& s1, const SBProfile& s2) :
            SBProfile(new SBAddImpl(s1,s2)) {}

        /** 
         * @brief Constructor, list of inputs.
         *
         * @param[in] slist list of SBProfiles.
         */
<<<<<<< HEAD
        SBAdd(const std::list<SBProfile> slist) : 
=======
        SBAdd(const std::list<SBProfile>& slist) : 
>>>>>>> e0c81a94
            SBProfile(new SBAddImpl(slist)) {}

        /// @brief Copy constructor.
        SBAdd(const SBAdd& rhs) : SBProfile(rhs) {}

        /// @brief Destructor.
        ~SBAdd() {}

    protected:

    class SBAddImpl : public SBProfileImpl
    {
    public:
        SBAddImpl(const SBProfile& s1, const SBProfile& s2)
        { add(s1); add(s2); initialize(); }

<<<<<<< HEAD
        SBAddImpl(const std::list<SBProfile> slist)
=======
        SBAddImpl(const std::list<SBProfile>& slist)
>>>>>>> e0c81a94
        {
            for (ConstIter sptr = slist.begin(); sptr!=slist.end(); ++sptr)
                add(*sptr); 
            initialize();
        }

        ~SBAddImpl() {}

        void add(const SBProfile& rhs);

        double xValue(const Position<double>& p) const;
        std::complex<double> kValue(const Position<double>& k) const;

        double maxK() const { return _maxMaxK; }
        double stepK() const { return _minStepK; }

        void getXRange(double& xmin, double& xmax, std::vector<double>& splits) const 
        { 
            xmin = integ::MOCK_INF; xmax = -integ::MOCK_INF; 
            for (ConstIter pptr = _plist.begin(); pptr!=_plist.end(); ++pptr) {
                double xmin_1, xmax_1;
                pptr->getXRange(xmin_1,xmax_1,splits);
                if (xmin_1 < xmin) xmin = xmin_1;
                if (xmax_1 > xmax) xmax = xmax_1;
            }
        }

        void getYRange(double& ymin, double& ymax, std::vector<double>& splits) const 
        {
            ymin = integ::MOCK_INF; ymax = -integ::MOCK_INF; 
            for (ConstIter pptr = _plist.begin(); pptr!=_plist.end(); ++pptr) {
                double ymin_1, ymax_1;
                pptr->getYRange(ymin_1,ymax_1,splits);
                if (ymin_1 < ymin) ymin = ymin_1;
                if (ymax_1 > ymax) ymax = ymax_1;
            }
        }

        void getYRange(double x, double& ymin, double& ymax, std::vector<double>& splits) const 
        {
            ymin = integ::MOCK_INF; ymax = -integ::MOCK_INF; 
            for (ConstIter pptr = _plist.begin(); pptr!=_plist.end(); ++pptr) {
                double ymin_1, ymax_1;
                pptr->getYRange(x,ymin_1,ymax_1,splits);
                if (ymin_1 < ymin) ymin = ymin_1;
                if (ymax_1 > ymax) ymax = ymax_1;
            }
        }

        bool isAxisymmetric() const { return _allAxisymmetric; }
        bool hasHardEdges() const { return _anyHardEdges; }
        bool isAnalyticX() const { return _allAnalyticX; }
        bool isAnalyticK() const { return _allAnalyticK; }

        Position<double> centroid() const 
        { return Position<double>(_sumfx / _sumflux, _sumfy / _sumflux); }

        double getFlux() const { return _sumflux; }

        /**
         * @brief Shoot photons through this SBAdd.
         *
         * SBAdd will divide the N photons among its summands with probabilities proportional to
         * their integrated (absolute) fluxes.  Note that the order of photons in output array will
         * not be random as different summands' outputs are simply concatenated.
         * @param[in] N Total number of photons to produce.
         * @param[in] ud UniformDeviate that will be used to draw photons from distribution.
         * @returns PhotonArray containing all the photons' info.
         */
        PhotonArray shoot(int N, UniformDeviate& ud) const;

        /**
         * @brief Give total positive flux of all summands
         *
         * Note that `getPositiveFlux()` return from SBAdd may not equal the integral of positive
         * regions of the image, because summands could have positive and negative regions
         * cancelling each other.  Rather it will be the sum of the `getPositiveFlux()` of all the
         * images.
         * @returns Total positive flux of all summands
         */
        double getPositiveFlux() const;

        /** @brief Give absolute value of total negative flux of all summands
         *
         * Note that `getNegativeFlux()` return from SBAdd may not equal the integral of negative
         * regions of the image, because summands could have positive and negative regions
         * cancelling each other. Rather it will be the sum of the `getNegativeFlux()` of all the
         * images.
         * @returns Absolute value of total negative flux of all summands
         */
        double getNegativeFlux() const;

        // Overrides for better efficiency
        void fillKGrid(KTable& kt) const;
        void fillXGrid(XTable& xt) const;

        typedef std::list<SBProfile>::iterator Iter;
        typedef std::list<SBProfile>::const_iterator ConstIter;

    private:
        /// @brief The plist content is a pointer to a fresh copy of the summands.
        std::list<SBProfile> _plist; 
        double _sumflux; ///< Keeps track of the cumulated flux of all summands.
        double _sumfx; ///< Keeps track of the cumulated `fx` of all summands.
        double _sumfy; ///< Keeps track of the cumulated `fy` of all summands.
        double _maxMaxK; ///< Keeps track of the cumulated `maxK()` of all summands.
        double _minStepK; ///< Keeps track of the cumulated `minStepK()` of all summands.
        double _minMinX; ///< Keeps track of the cumulated `minX()` of all summands.
        double _maxMaxX; ///< Keeps track of the cumulated `maxX()` of all summands.
        double _minMinY; ///< Keeps track of the cumulated `minY()` of all summands.
        double _maxMaxY; ///< Keeps track of the cumulated `maxY()` of all summands.

        /// @brief Keeps track of the cumulated `isAxisymmetric()` properties of all summands.
        bool _allAxisymmetric;

        /// @brief Keeps track of whether any summands have hard edges.
        bool _anyHardEdges;

        /// @brief Keeps track of the cumulated `isAnalyticX()` property of all summands. 
        bool _allAnalyticX; 

        /// @brief Keeps track of the cumulated `isAnalyticK()` properties of all summands.
        bool _allAnalyticK; 

        void initialize();  ///< Sets all private book-keeping variables to starting state.

        // Copy constructor and op= are undefined.
        SBAddImpl(const SBAddImpl& rhs);
        void operator=(const SBAddImpl& rhs);
    };

    private:
        // op= is undefined
        void operator=(const SBAdd& rhs);
    };

    /**
     * @brief An affine transformation of another SBProfile.
     *
     * Origin of original shape will now appear at `_cen`.
     * Flux is NOT conserved in transformation - surface brightness is preserved.
     * We keep track of all distortions in a 2x2 matrix `M = [(A B), (C D)]` = [row1, row2] 
     * plus a 2-element Positon object `cen` for the shift, and a flux scaling,
     * in addition to the scaling implicit in the matrix M = abs(det(M)).
     */
    class SBTransform : public SBProfile
    {
    public:
        /** 
         * @brief General constructor.
         *
         * @param[in] sbin SBProfile being transform
         * @param[in] mA A element of 2x2 distortion matrix `M = [(A B), (C D)]` = [row1, row2]
         * @param[in] mB B element of 2x2 distortion matrix `M = [(A B), (C D)]` = [row1, row2]
         * @param[in] mC C element of 2x2 distortion matrix `M = [(A B), (C D)]` = [row1, row2]
         * @param[in] mD D element of 2x2 distortion matrix `M = [(A B), (C D)]` = [row1, row2]
         * @param[in] cen 2-element (x, y) Position for the translational shift.
         * @param[in] fluxScaling Amount by which the flux should be multiplied.
         */
<<<<<<< HEAD
        SBTransform(const SBProfile& sbin,
                    double mA, double mB, double mC, double mD,
                    const Position<double>& cen=Position<double>(0.,0.), double fluxScaling=1.) :
            SBProfile(new SBTransformImpl(sbin,mA,mB,mC,mD,cen,fluxScaling)) {}
=======
        SBDistort(const SBProfile& sbin,
                  double mA, double mB, double mC, double mD, 
                  const Position<double>& cen=Position<double>(0.,0.), double fluxScaling=1.) :
            SBProfile(new SBDistortImpl(sbin,mA,mB,mC,mD,cen,fluxScaling)) {}
>>>>>>> e0c81a94

        /** 
         * @brief Construct from an input Ellipse 
         *
         * @param[in] sbin SBProfile being transformed
         * @param[in] e  Ellipse.
         * @param[in] fluxScaling Amount by which the flux should be multiplied.
         */
<<<<<<< HEAD
        SBTransform(const SBProfile& sbin,
                    const Ellipse& e=Ellipse(),
                    double fluxScaling=1.) :
            SBProfile(new SBTransformImpl(sbin,e,fluxScaling)) {}

        /// @brief Copy constructor
        SBTransform(const SBTransform& rhs) : SBProfile(rhs) {}

        /// @brief Destructor
        ~SBTransform() {}

    protected:

    class SBTransformImpl : public SBProfileImpl
    {
    public:

        SBTransformImpl(const SBProfile& sbin, double mA, double mB, double mC, double mD,
                        const Position<double>& cen, double fluxScaling);

        SBTransformImpl(const SBProfile& sbin, const Ellipse& e, double fluxScaling);

        ~SBTransformImpl() {}
=======
        SBDistort(const SBProfile& sbin, const Ellipse& e=Ellipse(), double fluxScaling=1.) : 
            SBProfile(new SBDistortImpl(sbin,e,fluxScaling)) {}

        /// @brief Copy constructor
        SBDistort(const SBDistort& rhs) : SBProfile(rhs) {}

        /// @brief Destructor
        ~SBDistort() {}

    protected:

    class SBDistortImpl : public SBProfileImpl
    {
    public:

        SBDistortImpl(const SBProfile& sbin, double mA, double mB, double mC, double mD,
                      const Position<double>& cen, double fluxScaling);

        SBDistortImpl(const SBProfile& sbin, const Ellipse& e, double fluxScaling);

        ~SBDistortImpl() {}
>>>>>>> e0c81a94

        double xValue(const Position<double>& p) const 
        { return _adaptee.xValue(inv(p-_cen)) * _fluxScaling; }

        std::complex<double> kValue(const Position<double>& k) const;

        bool isAxisymmetric() const { return _stillIsAxisymmetric; }
        bool hasHardEdges() const { return _adaptee.hasHardEdges(); }
        bool isAnalyticX() const { return _adaptee.isAnalyticX(); }
        bool isAnalyticK() const { return _adaptee.isAnalyticK(); }

        double maxK() const { return _adaptee.maxK() / _minor; }
        double stepK() const { return _adaptee.stepK() / _major; }

        void getXRange(double& xmin, double& xmax, std::vector<double>& splits) const;

        void getYRange(double& ymin, double& ymax, std::vector<double>& splits) const;

        void getYRange(double x, double& ymin, double& ymax, std::vector<double>& splits) const;

        Position<double> centroid() const { return _cen+fwd(_adaptee.centroid()); }

        double getFlux() const { return _adaptee.getFlux()*_absdet; }

        double getPositiveFlux() const 
        { return _adaptee.getPositiveFlux()*_absdet; }
        double getNegativeFlux() const 
        { return _adaptee.getNegativeFlux()*_absdet; }

        /**
         * @brief Shoot photons through this SBTransform.
         *
         * SBTransform will simply apply the affine transformation to coordinates of photons
         * generated by its adaptee, and rescale the flux by the determinant of the distortion
         * matrix.
         * @param[in] N Total number of photons to produce.
         * @param[in] ud UniformDeviate that will be used to draw photons from distribution.
         * @returns PhotonArray containing all the photons' info.
         */
        PhotonArray shoot(int N, UniformDeviate& ud) const;

        // Override for better efficiency:
        void fillKGrid(KTable& kt) const; 

    private:
<<<<<<< HEAD
        SBProfile _adaptee; ///< SBProfile being adapted/transformed
=======
        SBProfile _adaptee; ///< SBProfile being adapted/distorted
>>>>>>> e0c81a94

        double _mA; ///< A element of 2x2 distortion matrix `M = [(A B), (C D)]` = [row1, row2]
        double _mB; ///< B element of 2x2 distortion matrix `M = [(A B), (C D)]` = [row1, row2]
        double _mC; ///< C element of 2x2 distortion matrix `M = [(A B), (C D)]` = [row1, row2]
        double _mD; ///< D element of 2x2 distortion matrix `M = [(A B), (C D)]` = [row1, row2]
        Position<double> _cen;  ///< Centroid position.

        // Calculate and save these:
        double _absdet;  ///< Determinant (flux magnification) of `M` matrix * fluxScaling
        double _fluxScaling;  ///< Amount to multiply flux by.
        double _invdet;  ///< Inverse determinant of `M` matrix.
        double _major; ///< Major axis of ellipse produced from unit circle.
        double _minor; ///< Minor axis of ellipse produced from unit circle.
        bool _stillIsAxisymmetric; ///< Is output SBProfile shape still circular?
        double _xmin, _xmax, _ymin, _ymax; ///< Ranges propagated from adaptee
        double _coeff_b, _coeff_c, _coeff_c2; ///< Values used in getYRange(x,ymin,ymax);
        std::vector<double> _xsplits, _ysplits; ///< Good split points for the intetegrals

        void initialize();

        /** 
         * @brief Forward coordinate transform with `M` matrix.
         *
         * @param[in] p input position.
         * @returns transformed position.
         */
        Position<double> fwd(const Position<double>& p) const 
        { return _fwd(_mA,_mB,_mC,_mD,p.x,p.y,_invdet); }

        /// @brief Forward coordinate transform with transpose of `M` matrix.
        Position<double> fwdT(const Position<double>& p) const 
        { return _fwd(_mA,_mC,_mB,_mD,p.x,p.y,_invdet); }

        /// @brief Inverse coordinate transform with `M` matrix.
        Position<double> inv(const Position<double>& p) const 
        { return _inv(_mA,_mB,_mC,_mD,p.x,p.y,_invdet); }

        /// @brief Returns the the k value (no phase).
        std::complex<double> kValueNoPhase(const Position<double>& k) const;

        std::complex<double> (*_kValue)(
            const SBProfile& adaptee, const Position<double>& fwdTk, double absdet,
            const Position<double>& k, const Position<double>& cen);
        std::complex<double> (*_kValueNoPhase)(
            const SBProfile& adaptee, const Position<double>& fwdTk, double absdet,
            const Position<double>& , const Position<double>& );

        Position<double> (*_fwd)(
            double mA, double mB, double mC, double mD, double x, double y, double );
        Position<double> (*_inv)(
            double mA, double mB, double mC, double mD, double x, double y, double invdet);

        // Copy constructor and op= are undefined.
<<<<<<< HEAD
        SBTransformImpl(const SBTransformImpl& rhs);
        void operator=(const SBTransformImpl& rhs);
=======
        SBDistortImpl(const SBDistortImpl& rhs);
        void operator=(const SBDistortImpl& rhs);
>>>>>>> e0c81a94
    };

        static std::complex<double> _kValueNoPhaseNoDet(
            const SBProfile& adaptee, const Position<double>& fwdTk, double absdet,
            const Position<double>& , const Position<double>& );
        static std::complex<double> _kValueNoPhaseWithDet(
            const SBProfile& adaptee, const Position<double>& fwdTk, double absdet,
            const Position<double>& , const Position<double>& );
        static std::complex<double> _kValueWithPhase(
            const SBProfile& adaptee, const Position<double>& fwdTk, double absdet,
            const Position<double>& k, const Position<double>& cen);

        static Position<double> _fwd_normal(
            double mA, double mB, double mC, double mD, double x, double y, double )
        { return Position<double>(mA*x + mB*y, mC*x + mD*y); }
        static Position<double> _inv_normal(
            double mA, double mB, double mC, double mD, double x, double y, double invdet)
        { return Position<double>(invdet*(mD*x - mB*y), invdet*(-mC*x + mA*y)); }
        static Position<double> _ident(
            double , double , double , double , double x, double y, double )
        { return Position<double>(x,y); }

    private:
        // op= is undefined
<<<<<<< HEAD
        void operator=(const SBTransform& rhs);
=======
        void operator=(const SBDistort& rhs);
>>>>>>> e0c81a94
    };

    // Defined in RealSpaceConvolve.cpp
    double RealSpaceConvolve(
        const SBProfile& p1, const SBProfile& p2, const Position<double>& pos, double flux);

    /**
     * @brief Convolve SBProfiles.
     *
     * Convolve one, two, three or more SBProfiles together.
     *
     * The profiles to be convolved may be provided either as the first 1, 2, or 3
     * parameters in the constructor, or as a std::list<SBProfile*>.
     *
     * The convolution will normally be done using discrete Fourier transforms of 
     * each of the component profiles, multiplying them together, and then transforming
     * back to real space.
     *
     * The stepK used for the k-space image will be (Sum 1/stepK()^2)^(-1/2)
     * where the sum is over all teh components being convolved.  Since the size of 
     * the convolved image scales roughly as the quadrature sum of the components,
     * this should be close to Pi/Rmax where Rmax is the radius that encloses
     * all but (1-alias_threshold) of the flux in the final convolved image..
     *
     * The maxK used for the k-space image will be the minimum of the maxK() calculated for
     * each component.  Since the k-space images are multiplied, if one of them is 
     * essentially zero beyond some k value, then that will be true of the final image
     * as well.
     *
     * There is also an option to do the convolution as integrals in real space.
     * Each constructor has an optional boolean parmeter, real_space, that comes
     * immediately after the list of profiles to convolve.  Currently, the real-space
     * integration is only enabled for 2 profiles.  (Aside from the trivial implementaion
     * for 1 profile.)  If you try to use it for more than 2 profiles, an exception will
     * be thrown.  
     *
     * The real-space convolution is normally slower than the DFT convolution.
     * The exception is if both component profiles have hard edges.  e.g. a truncated
     * Moffat with a Box.  In that case, the maxK for each component is quite large
     * since the ringing dies off fairly slowly.  So it can be quicker to use 
     * real-space convolution instead.
     *
     * Finally, there is another optional parameter in the constructors which can set
     * an overall flux scale for the final image.  The nominal flux is normally just
     * the product of the fluxes of each of the component profiles.  However, if you
     * set f to something other than 1, then the final flux will be f times the 
     * product of the component fluxes.
     */
    class SBConvolve : public SBProfile 
    {
    public:
        /**
         * @brief Constructor, 2 inputs.
         *
         * @param[in] s1 first SBProfile.
         * @param[in] s2 second SBProfile.
         * @param[in] real_space  Do convolution in real space? (default `real_space = false`).
         */
        SBConvolve(const SBProfile& s1, const SBProfile& s2, bool real_space=false) :
            SBProfile(new SBConvolveImpl(s1,s2,real_space)) {}

        /**
         * @brief Constructor, 3 inputs.
         *
         * @param[in] s1 first SBProfile.
         * @param[in] s2 second SBProfile.
         * @param[in] s3 third SBProfile.
         * @param[in] real_space  Do convolution in real space? (default `real_space = false`).
         */
        SBConvolve(const SBProfile& s1, const SBProfile& s2, const SBProfile& s3,
                   bool real_space=false) :
            SBProfile(new SBConvolveImpl(s1,s2,s3,real_space)) {}

        /**
         * @brief Constructor, list of inputs.
         *
         * @param[in] slist Input: list of SBProfiles.
         * @param[in] real_space  Do convolution in real space? (default `real_space = false`).
         */
<<<<<<< HEAD
        SBConvolve(const std::list<SBProfile> slist, bool real_space=false) :
=======
        SBConvolve(const std::list<SBProfile>& slist, bool real_space=false) :
>>>>>>> e0c81a94
            SBProfile(new SBConvolveImpl(slist,real_space)) {}

        /// @brief Copy constructor.
        SBConvolve(const SBConvolve& rhs) : SBProfile(rhs) {}

        /// @brief Destructor.
        ~SBConvolve() {}

    protected:

    class SBConvolveImpl: public SBProfileImpl
    {
    public:

        SBConvolveImpl(const SBProfile& s1, const SBProfile& s2, bool real_space) : 
            _real_space(real_space)
        { add(s1);  add(s2); initialize(); }

        SBConvolveImpl(const SBProfile& s1, const SBProfile& s2, const SBProfile& s3,
                       bool real_space) :
            _real_space(real_space)
        { add(s1);  add(s2);  add(s3); initialize(); }

<<<<<<< HEAD
        SBConvolveImpl(const std::list<SBProfile> slist, bool real_space) :
=======
        SBConvolveImpl(const std::list<SBProfile>& slist, bool real_space) :
>>>>>>> e0c81a94
            _real_space(real_space)
        {
            for (ConstIter sptr = slist.begin(); sptr!=slist.end(); ++sptr) 
                add(*sptr); 
            initialize(); 
        }

        ~SBConvolveImpl() {}

        void add(const SBProfile& rhs); 

        // Do the real-space convolution to calculate this.
        double xValue(const Position<double>& p) const;

        std::complex<double> kValue(const Position<double>& k) const;

        bool isAxisymmetric() const { return _isStillAxisymmetric; }
        bool hasHardEdges() const { return false; }
        bool isAnalyticX() const { return _real_space; }
        bool isAnalyticK() const { return !_real_space; }    // convolvees must all meet this
        double maxK() const { return _minMaxK; }
        double stepK() const { return _netStepK; }

        void getXRange(double& xmin, double& xmax, std::vector<double>& splits) const 
        { 
            // Getting the splits correct would require a bit of work.
            // So if we ever do real-space convolutions where one of the elements 
            // is (or includes) another convolution, we might want to rework this a 
            // bit.  But I don't think this is really every going to be used, so
            // I didn't try to get that right.  (Note: ignoring the splits won't be
            // wrong -- just not optimal.)
            std::vector<double> splits0;
            ConstIter pptr = _plist.begin();
            pptr->getXRange(xmin,xmax,splits0);
            for (++pptr; pptr!=_plist.end(); ++pptr) {
                double xmin_1, xmax_1;
                pptr->getXRange(xmin_1,xmax_1,splits0);
                xmin += xmin_1;
                xmax += xmax_1;
            }
        }

        void getYRange(double& ymin, double& ymax, std::vector<double>& splits) const 
        {
            std::vector<double> splits0;
            ConstIter pptr = _plist.begin();
            pptr->getYRange(ymin,ymax,splits0);
            for (++pptr; pptr!=_plist.end(); ++pptr) {
                double ymin_1, ymax_1;
                pptr->getYRange(ymin_1,ymax_1,splits0);
                ymin += ymin_1;
                ymax += ymax_1;
            }
        }

        void getYRange(double x, double& ymin, double& ymax, std::vector<double>& splits) const 
        {
            std::vector<double> splits0;
            ConstIter pptr = _plist.begin();
            pptr->getYRange(x,ymin,ymax,splits0);
            for (++pptr; pptr!=_plist.end(); ++pptr) {
                double ymin_1, ymax_1;
                pptr->getYRange(x,ymin_1,ymax_1,splits0);
                ymin += ymin_1;
                ymax += ymax_1;
            }
        }

        Position<double> centroid() const 
        { return Position<double>(_x0, _y0); }

        double getFlux() const { return _fluxProduct; }

        double getPositiveFlux() const;
        double getNegativeFlux() const;
        /**
         * @brief Shoot photons through this SBConvolve.
         *
         * SBConvolve will add the displacements of photons generated by each convolved component.
         * Their fluxes are multiplied (modulo factor of N).
         * @param[in] N Total number of photons to produce.
         * @param[in] ud UniformDeviate that will be used to draw photons from distribution.
         * @returns PhotonArray containing all the photons' info.
         */
        PhotonArray shoot(int N, UniformDeviate& ud) const;

        void fillKGrid(KTable& kt) const;

    private:
        typedef std::list<SBProfile>::iterator Iter;
        typedef std::list<SBProfile>::const_iterator ConstIter;

        std::list<SBProfile> _plist; ///< list of profiles to convolve
        double _x0; ///< Centroid position in x.
        double _y0; ///< Centroid position in y.
        bool _isStillAxisymmetric; ///< Is output SBProfile shape still circular?
        double _minMaxK; ///< Minimum maxK() of the convolved SBProfiles.
        double _netStepK; ///< Minimum stepK() of the convolved SBProfiles.
        double _sumMinX; ///< sum of minX() of the convolved SBProfiles.
        double _sumMaxX; ///< sum of maxX() of the convolved SBProfiles.
        double _sumMinY; ///< sum of minY() of the convolved SBProfiles.
        double _sumMaxY; ///< sum of maxY() of the convolved SBProfiles.
        double _fluxProduct; ///< Flux of the product.
        bool _real_space; ///< Whether to do convolution as an integral in real space.

        void initialize();

        // Copy constructor and op= are undefined.
        SBConvolveImpl(const SBConvolveImpl& rhs);
        void operator=(const SBConvolveImpl& rhs);
    };

    private:
        // op= is undefined
        void operator=(const SBConvolve& rhs);
    };

    /////////////////////////////////////////////////////////////////////////////////////
    // Below here are the concrete "atomic" SBProfile types
    /////////////////////////////////////////////////////////////////////////////////////

    /**
     * @brief Gaussian Surface Brightness Profile
     *
     * The Gaussian Surface Brightness Profile is characterized by two properties, its `flux`
     * and the characteristic size `sigma` where the radial profile of the circular Gaussian
     * drops off as `exp[-r^2 / (2. * sigma^2)]`.
     * The maxK() and stepK() are for the SBGaussian are chosen to extend to 4 sigma in both 
     * real and k domains, or more if needed to reach the `alias_threshold` spec.
     */
    class SBGaussian : public SBProfile 
    {
    public:
        /** 
         * @brief Constructor.
         *
         * @param[in] flux   flux of the Surface Brightness Profile (default `flux = 1.`).
         * @param[in] sigma  characteristic size, surface brightness scales as 
         *                   `exp[-r^2 / (2. * sigma^2)]` (default `sigma = 1.`).
         */
        SBGaussian(double flux=1., double sigma=1.) :
            SBProfile(new SBGaussianImpl(flux,sigma)) {}

        /// @brief Copy constructor.
        SBGaussian(const SBGaussian& rhs) : SBProfile(rhs) {}

        /// @brief Destructor.
        ~SBGaussian() {}

<<<<<<< HEAD
        double getSigma() const { return static_cast<const SBGaussianImpl&>(*_pimpl).getSigma(); }
=======
        double getSigma() const 
        { 
            assert(dynamic_cast<const SBGaussianImpl*>(_pimpl.get()));
            return dynamic_cast<const SBGaussianImpl&>(*_pimpl).getSigma(); 
        }
>>>>>>> e0c81a94

    protected:
    class SBGaussianImpl : public SBProfileImpl
    {
    public:
        SBGaussianImpl(double flux, double sigma);

        ~SBGaussianImpl() {}

        double xValue(const Position<double>& p) const;
        std::complex<double> kValue(const Position<double>& k) const;

        bool isAxisymmetric() const { return true; } 
        bool hasHardEdges() const { return false; }
        bool isAnalyticX() const { return true; }
        bool isAnalyticK() const { return true; }

        double maxK() const;
        double stepK() const;

        Position<double> centroid() const 
        { return Position<double>(0., 0.); }

        double getFlux() const { return _flux; }

        /**
         * @brief Shoot photons through this SBGaussian.
         *
         * SBGaussian shoots photons by analytic transformation of the unit disk.  Slightly more
         * than 2 uniform deviates are drawn per photon, with some analytic function calls (sqrt,
         * etc.)
         *
         * @param[in] N Total number of photons to produce.
         * @param[in] ud UniformDeviate that will be used to draw photons from distribution.
         * @returns PhotonArray containing all the photons' info.
         */
        PhotonArray shoot(int N, UniformDeviate& ud) const;

        double getSigma() const { return _sigma; }

    private:
        double _flux; ///< Flux of the Surface Brightness Profile.

        /// Characteristic size, surface brightness scales as `exp[-r^2 / (2. * sigma^2)]`.
        double _sigma;
        double _sigma_sq; ///< Calculated value: sigma*sigma
        double _ksq_min; ///< If ksq < _kq_min, then use faster taylor approximation for kvalue
        double _ksq_max; ///< If ksq > _kq_max, then use kvalue = 0
        double _norm; ///< flux / sigma^2 / 2pi

        // Copy constructor and op= are undefined.
        SBGaussianImpl(const SBGaussianImpl& rhs);
        void operator=(const SBGaussianImpl& rhs);
    };

    private:
        // op= is undefined
        void operator=(const SBGaussian& rhs);
    };

    /**
     * @brief Sersic Surface Brightness Profile.
     *
     * The Sersic Surface Brightness Profile is characterized by three properties: its Sersic 
     * index `n`, its `flux` and the half-light radius `re`.
     */
    class SBSersic : public SBProfile 
    {
    public:
        /**
         * @brief Constructor.
         *
         * @param[in] n     Sersic index.
         * @param[in] flux  flux (default `flux = 1.`).
         * @param[in] re    half-light radius (default `re = 1.`).
         */
        SBSersic(double n, double flux=1., double re=1.) : 
            SBProfile(new SBSersicImpl(n,flux,re)) {}

        /// @brief Copy constructor.
        SBSersic(const SBSersic& rhs) : SBProfile(rhs) {}

        /// @brief Destructor.
        ~SBSersic() {}

<<<<<<< HEAD
        double getN() const { return static_cast<const SBSersicImpl&>(*_pimpl).getN(); }

        double getHalfLightRadius() const 
        { return static_cast<const SBSersicImpl&>(*_pimpl).getHalfLightRadius(); }
=======
        double getN() const 
        { 
            assert(dynamic_cast<const SBSersicImpl*>(_pimpl.get()));
            return dynamic_cast<const SBSersicImpl&>(*_pimpl).getN(); 
        }

        double getHalfLightRadius() const 
        {
            assert(dynamic_cast<const SBSersicImpl*>(_pimpl.get()));
            return dynamic_cast<const SBSersicImpl&>(*_pimpl).getHalfLightRadius(); 
        }
>>>>>>> e0c81a94

    protected:
        class SersicInfo;

    class SBSersicImpl : public SBProfileImpl
    {
    public:
        SBSersicImpl(double n, double flux, double re);

        ~SBSersicImpl() {}

        double xValue(const Position<double>& p) const;
        std::complex<double> kValue(const Position<double>& k) const;

        double maxK() const;
        double stepK() const;

        void getXRange(double& xmin, double& xmax, std::vector<double>& splits) const 
        { xmin = -integ::MOCK_INF; xmax = integ::MOCK_INF; splits.push_back(0.); }

        void getYRange(double& ymin, double& ymax, std::vector<double>& splits) const 
        { ymin = -integ::MOCK_INF; ymax = integ::MOCK_INF; splits.push_back(0.); }

        void getYRange(double x, double& ymin, double& ymax, std::vector<double>& splits) const 
        {
            ymin = -integ::MOCK_INF; ymax = integ::MOCK_INF; 
            if (std::abs(x/_re) < 1.e-2) splits.push_back(0.); 
        }

        bool isAxisymmetric() const { return true; }
        bool hasHardEdges() const { return false; }
        bool isAnalyticX() const { return true; }
        bool isAnalyticK() const { return true; }  // 1d lookup table

        Position<double> centroid() const 
        { return Position<double>(0., 0.); }

        double getFlux() const { return _flux; }

        /// @brief Sersic photon shooting done by rescaling photons from appropriate `SersicInfo`
        PhotonArray shoot(int N, UniformDeviate& ud) const;

        double getN() const { return _n; }
        double getHalfLightRadius() const { return _re; }

    private:
        double _n; ///< Sersic index.
        double _flux; ///< Flux.
        double _re;   ///< Half-light radius.
        double _re_sq; ///< Calculated value: _re*_re
        double _norm; ///< Calculated value: _flux/_re_sq
        double _ksq_max; ///< The ksq_max value from info rescaled with this re value.

        const SersicInfo* _info; ///< Points to info structure for this n.

        // Copy constructor and op= are undefined.
        SBSersicImpl(const SBSersicImpl& rhs);
        void operator=(const SBSersicImpl& rhs);
    };

        /** 
         * @brief Subclass of `SBSersic` which provides the un-normalized radial function.
         *
         * Serves as interface to `OneDimensionalDeviate` used for sampling from this 
         * distribution.
         */
        class SersicRadialFunction: public FluxDensity 
        {
        public:
            /**
             * @brief Constructor
             *
             * @param[in] n  Sersic index
             * @param[in] b  Factor which makes radius argument enclose half the flux.
             */
            SersicRadialFunction(double n, double b): _invn(1./n), _b(b) {}
            /**
             * @brief The un-normalized Sersic function
             * @param[in] r radius, in units of half-light radius.
             * @returns Sersic function, normalized to unity at origin
             */
            double operator()(double r) const { return std::exp(-_b*std::pow(r,_invn)); } 
        private:
            double _invn; ///> 1/n
            double _b;  /// radial normalization constant
        };

        /// @brief A private class that caches the needed parameters for each Sersic index `n`.
        class SersicInfo 
        {
        public:
            /** 
             * @brief Constructor
             * @param[in] n Sersic index
             */
            SersicInfo(double n); 

            /// @brief Destructor: deletes photon-shooting classes if necessary
            ~SersicInfo() {}

            /** 
             * @brief Returns the real space value of the Sersic function,
             * normalized to unit flux (see private attributes).
             * @param[in] xsq The *square* of the radius, in units of half-light radius.
             * Avoids taking sqrt in most user code.
             * @returns Value of Sersic function, normalized to unit flux.
             */
            double xValue(double xsq) const;

            /// @brief Looks up the k value for the SBProfile from a lookup table.
            double kValue(double ksq) const;

            double maxK() const { return _maxK; }
            double stepK() const { return _stepK; }

            double getKsqMax() const { return _ksq_max; }

            /**
             * @brief Shoot photons through unit-size, unnormalized profile
             * Sersic profiles are sampled with a numerical method, using class
             * `OneDimensionalDeviate`.
             *
             * @param[in] N Total number of photons to produce.
             * @param[in] ud UniformDeviate that will be used to draw photons from distribution.
             * @returns PhotonArray containing all the photons' info.
             */
            PhotonArray shoot(int N, UniformDeviate& ud) const;

        private:
            SersicInfo(const SersicInfo& rhs); ///< Hides the copy constructor.
            void operator=(const SersicInfo& rhs); ///<Hide assignment operator.

            double _n; ///< Sersic index.

            /** 
             * @brief Scaling in Sersic profile `exp(-b*pow(xsq,inv2n))`,
             * calculated from Sersic index `n` and half-light radius `re`.
             */
            double _b; 

            double _inv2n;   ///< `1 / (2 * n)`
            double _maxK;    ///< Value of k beyond which aliasing can be neglected.
            double _stepK;   ///< Sampling in k space necessary to avoid folding 

            double _norm; ///< Amplitude scaling in Sersic profile `exp(-b*pow(xsq,inv2n))`.
            double _kderiv2; ///< Quadratic dependence near k=0.
            double _kderiv4; ///< Quartic dependence near k=0.
            Table<double,double> _ft;  ///< Lookup table for Fourier transform of Moffat.
            double _ksq_min; ///< Minimum ksq to use lookup table.
            double _ksq_max; ///< Maximum ksq to use lookup table.

            /// Function class used for photon shooting
            boost::shared_ptr<SersicRadialFunction> _radial;  

            /// Class that does numerical photon shooting
            boost::shared_ptr<OneDimensionalDeviate> _sampler;   

            double findMaxR(double missing_flux_fraction, double gamma2n);
        };

        /** 
         * @brief A map to hold one copy of the SersicInfo for each `n` ever used during the 
         * program run.  Make one static copy of this map.  
         * *Be careful of this when multithreading:*
         * Should build one `SBSersic` with each `n` value before dispatching multiple threads.
         */
        class InfoBarn : public std::map<double, boost::shared_ptr<SersicInfo> > 
        {
        public:

            /**
             * @brief Get the SersicInfo table for a specified `n`.
             *
             * @param[in] n Sersic index for which the information table is required.
             */
            const SersicInfo* get(double n) 
            {
                /** 
                 * @brief The currently hardwired max number of Sersic `n` info tables that can be 
                 * stored.  Should be plenty.
                 */
                const int MAX_SERSIC_TABLES = 100; 

                MapIter it = _map.find(n);
                if (it == _map.end()) {
                    boost::shared_ptr<SersicInfo> info(new SersicInfo(n));
                    _map[n] = info;
                    if (int(_map.size()) > MAX_SERSIC_TABLES)
                        throw SBError("Storing Sersic info for too many n values");
                    return info.get();
                } else {
                    return it->second.get();
                }
            }

        private:
            typedef std::map<double, boost::shared_ptr<SersicInfo> >::iterator MapIter;
            std::map<double, boost::shared_ptr<SersicInfo> > _map;
        };

        /// One static map of all `SersicInfo` structures for whole program.
        static InfoBarn nmap; 

    private:
        // op= is undefined
        void operator=(const SBSersic& rhs);
    };

    /** 
     * @brief Exponential Surface Brightness Profile.  
     *
     * This is a special case of the Sersic profile, but is given a separate class since the 
     * Fourier transform has closed form and can be generated without lookup tables.
     */
    class SBExponential : public SBProfile 
    {
    public:
        /** 
         * @brief Constructor - note that `r0` is scale length, NOT half-light radius `re` as in 
         * SBSersic.
         *
         * @param[in] flux  flux (default `flux = 1.`).
         * @param[in] r0    scale length for the profile that scales as `exp[-(r / r0)]`, NOT the 
         *                  half-light radius `re` as in SBSersic (default `r0 = 1.`).
         */
        SBExponential(double flux=1., double r0=1.) :
            SBProfile(new SBExponentialImpl(flux,r0)) {}

        /// @brief Copy constructor.
        SBExponential(const SBExponential& rhs) : SBProfile(rhs) {}

        /// @brief Destructor.
        ~SBExponential() {}

        double getScaleRadius() const 
<<<<<<< HEAD
        { return static_cast<const SBExponentialImpl&>(*_pimpl).getScaleRadius(); }
=======
        { 
            assert(dynamic_cast<const SBExponentialImpl*>(_pimpl.get()));
            return dynamic_cast<const SBExponentialImpl&>(*_pimpl).getScaleRadius(); 
        }
>>>>>>> e0c81a94

    protected:
    class SBExponentialImpl : public SBProfileImpl
    {
    public:

        SBExponentialImpl(double flux, double r0);

        ~SBExponentialImpl() {}

        double xValue(const Position<double>& p) const;
        std::complex<double> kValue(const Position<double>& k) const;

        void getXRange(double& xmin, double& xmax, std::vector<double>& splits) const 
        { xmin = -integ::MOCK_INF; xmax = integ::MOCK_INF; splits.push_back(0.); }

        void getYRange(double& ymin, double& ymax, std::vector<double>& splits) const 
        { ymin = -integ::MOCK_INF; ymax = integ::MOCK_INF; splits.push_back(0.); }

        void getYRange(double x, double& ymin, double& ymax, std::vector<double>& splits) const 
        { 
            ymin = -integ::MOCK_INF; ymax = integ::MOCK_INF; 
            if (std::abs(x/_r0) < 1.e-2) splits.push_back(0.); 
        }

        bool isAxisymmetric() const { return true; } 
        bool hasHardEdges() const { return false; }
        bool isAnalyticX() const { return true; }
        bool isAnalyticK() const { return true; }

        double maxK() const;
        double stepK() const;

        Position<double> centroid() const 
        { return Position<double>(0., 0.); }

        double getFlux() const { return _flux; }
        double getScaleRadius() const { return _r0; }

        PhotonArray shoot(int N, UniformDeviate& ud) const;

    private:
        double _flux; ///< Flux.
        double _r0;   ///< Characteristic size of profile `exp[-(r / r0)]`.
        double _r0_sq; ///< Calculated value: r0*r0
        double _ksq_min; ///< If ksq < _kq_min, then use faster taylor approximation for kvalue
        double _ksq_max; ///< If ksq > _kq_max, then use kvalue = 0
        double _norm; ///< flux / r0^2 / 2pi

        // Copy constructor and op= are undefined.
        SBExponentialImpl(const SBExponentialImpl& rhs);
        void operator=(const SBExponentialImpl& rhs);
    };

    private:
        // op= is undefined
        void operator=(const SBExponential& rhs);
    };

    /** 
     * @brief Surface Brightness Profile for the Airy disk (perfect diffraction-limited PSF for a 
     * circular aperture), with central obscuration.
     *
     * maxK() is set at the hard limit for Airy disks, stepK() makes transforms go to at least 
     * 5 lam/D or EE>(1-alias_threshold).  Schroeder (10.1.18) gives limit of EE at large radius.
     * This stepK could probably be relaxed, it makes overly accurate FFTs.
     * Note x & y are in units of lambda/D here.  Integral over area will give unity in this 
     * normalization.
     */
    class SBAiry : public SBProfile 
    {
    public:
        /**
         * @brief Constructor.
         *
         * @param[in] D            `D` = (telescope diam) / (lambda * focal length) if arg is focal 
         *                         plane position, else `D` = (telescope diam) / lambda if arg is 
         *                         in radians of field angle (default `D = 1.`).
         * @param[in] obscuration  linear dimension of central obscuration as fraction of pupil
         *                         dimension (default `obscuration = 0.`).
         * @param[in] flux         flux (default `flux = 1.`).
         */
        SBAiry(double D=1., double obscuration=0., double flux=1.) :
            SBProfile(new SBAiryImpl(D,obscuration,flux)) {}

        /// @brief Copy constructor
        SBAiry(const SBAiry& rhs) : SBProfile(rhs) {}

        /// @brief Destructor.
        ~SBAiry() {}

    protected:

        /**
         * @brief Subclass is a scale-free version of the Airy radial function.
         *
         * Serves as interface to numerical photon-shooting class `OneDimensionalDeviate`.
         *
         * Input radius is in units of lambda/D.  Output normalized
         * to integrate to unity over input units.
         */
        class AiryRadialFunction: public FluxDensity 
        {
        public:
            /**
             * @brief Constructor
             * @param[in] obscuration Fractional linear size of central obscuration of pupil.
             */
            AiryRadialFunction(double obscuration): _obscuration(obscuration) {}

            /**
             * @brief Return the Airy function
             * @param[in] radius Radius in units of (lambda / D)
             * @returns Airy function, normalized to integrate to unity.
             */
            double operator()(double radius) const;

            void setObscuration(double obscuration) { _obscuration=obscuration; }
        private:
            double _obscuration; ///> Central obstruction size
        };

    class SBAiryImpl : public SBProfileImpl 
    {
    public:
        SBAiryImpl(double D, double obs, double flux);

        ~SBAiryImpl() { flushSampler(); }

        double xValue(const Position<double>& p) const;
        std::complex<double> kValue(const Position<double>& k) const;

        bool isAxisymmetric() const { return true; } 
        bool hasHardEdges() const { return false; }
        bool isAnalyticX() const { return true; }
        bool isAnalyticK() const { return true; }

        double maxK() const;
        double stepK() const;

        Position<double> centroid() const 
        { return Position<double>(0., 0.); }

        double getFlux() const { return _flux; }

        /**
         * @brief Airy photon-shooting is done numerically with `OneDimensionalDeviate` class.
         *
         * @param[in] N Total number of photons to produce.
         * @param[in] ud UniformDeviate that will be used to draw photons from distribution.
         * @returns PhotonArray containing all the photons' info.
         */
        PhotonArray shoot(int N, UniformDeviate& ud) const;

    private:
        /** 
         * `_D` = (telescope diam) / (lambda * focal length) if arg is focal plane position, 
         *  else `_D` = (telescope diam) / lambda if arg is in radians of field angle.
         */
        double _D; 

        double _obscuration; ///< Radius ratio of central obscuration.
        double _flux; ///< Flux.
        double _norm; ///< Calculated value: flux*D*D

        ///< Class that can sample radial distribution
        mutable boost::shared_ptr<OneDimensionalDeviate> _sampler; 

        AiryRadialFunction _radial;  ///< Class that embodies the radial Airy function.

        /// Circle chord length at `h < r`.
        double chord(const double r, const double h) const; 

        /// @brief Area inside intersection of 2 circles radii `r` & `s`, seperated by `t`.
        double circle_intersection(double r, double s, double t) const; 

        /// @brief Area of two intersecting identical annuli.
        double annuli_intersect(double r1, double r2, double t) const; 

        /** 
         * @brief Beam pattern of annular aperture, in k space, which is just the autocorrelation 
         * of two annuli.  Normalized to unity at `k=0` for now.
         */
        double annuli_autocorrelation(const double k) const; 

        void checkSampler() const; ///< Check if `OneDimensionalDeviate` is configured.
        void flushSampler() const; ///< Discard the photon-shooting sampler class.

        // Copy constructor and op= are undefined.
        SBAiryImpl(const SBAiryImpl& rhs);
        void operator=(const SBAiryImpl& rhs);
    };

    private:
        // op= is undefined
        void operator=(const SBAiry& rhs);
    };

    /** 
     * @brief Surface Brightness Profile for the Boxcar function.
     *
     * Convolution with a Boxcar function of dimensions `xw` x `yw` and sampling at pixel centres
     * is equivalent to pixelation (i.e. Surface Brightness integration) across rectangular pixels
     * of the same dimensions.  This class is therefore useful for pixelating SBProfiles.
     */ 
    class SBBox : public SBProfile 
    {
    public:
        /** 
         * @brief Constructor.
         *
         * @param[in] xw    width of Boxcar function along x (default `xw = 1.`).
         * @param[in] yw    width of Boxcar function along y (default `yw = 0.`).
         * @param[in] flux  flux (default `flux = 1.`).
         */
        SBBox(double xw=1., double yw=0., double flux=1.) :
            SBProfile(new SBBoxImpl(xw,yw,flux)) {}

        /// @brief Copy constructor.
        SBBox(const SBBox& rhs) : SBProfile(rhs) {}

        /// @brief Destructor.
        ~SBBox() {}

    protected:
    class SBBoxImpl : public SBProfileImpl 
    {
    public:
        SBBoxImpl(double xw, double yw, double flux) :
            _xw(xw), _yw(yw), _flux(flux)
        {
            if (_yw==0.) _yw=_xw; 
            _norm = _flux / (_xw * _yw);
        }

        ~SBBoxImpl() {}

        double xValue(const Position<double>& p) const;
        std::complex<double> kValue(const Position<double>& k) const;

        bool isAxisymmetric() const { return false; } 
        bool hasHardEdges() const { return true; }
        bool isAnalyticX() const { return true; }
        bool isAnalyticK() const { return true; }

        double maxK() const;
        double stepK() const;

        void getXRange(double& xmin, double& xmax, std::vector<double>& ) const 
        { xmin = -0.5*_xw;  xmax = 0.5*_xw; }

        void getYRange(double& ymin, double& ymax, std::vector<double>& ) const 
        { ymin = -0.5*_yw;  ymax = 0.5*_yw; }

        Position<double> centroid() const 
        { return Position<double>(0., 0.); }

        double getFlux() const { return _flux; }

        /// @brief Boxcar is trivially sampled by drawing 2 uniform deviates.
        PhotonArray shoot(int N, UniformDeviate& ud) const;

        // Override for better efficiency:
        void fillKGrid(KTable& kt) const;
        // Override to put in fractional edge values:
        void fillXGrid(XTable& xt) const;

        template <typename T>
        double fillXImage(ImageView<T>& I, double dx) const;

        double doFillXImage(ImageView<float>& I, double dx) const
        { return fillXImage(I,dx); }
        double doFillXImage(ImageView<double>& I, double dx) const
        { return fillXImage(I,dx); }
        double doFillXImage(ImageView<short>& I, double dx) const
        { return fillXImage(I,dx); }
        double doFillXImage(ImageView<int>& I, double dx) const
        { return fillXImage(I,dx); }

    private:
        double _xw;   ///< Boxcar function is `xw` x `yw` across.
        double _yw;   ///< Boxcar function is `xw` x `yw` across.
        double _flux; ///< Flux.
        double _norm; ///< Calculated value: flux / (xw*yw)

        // Sinc function used to describe Boxcar in k space. 
        double sinc(const double u) const; 

        // Copy constructor and op= are undefined.
        SBBoxImpl(const SBBoxImpl& rhs);
        void operator=(const SBBoxImpl& rhs);
    };

    private:
        // op= is undefined
        void operator=(const SBBox& rhs);
    };

    /// @brief Class for describing Gauss-Laguerre polynomial Surface Brightness Profiles.
    class SBLaguerre : public SBProfile 
    {
    public:
        /** 
         * @brief Constructor.
         *
         * @param[in] bvec   `bvec[n,n]` contains flux information for the `(n, n)` basis function.
         * @param[in] sigma  scale size of Gauss-Laguerre basis set (default `sigma = 1.`).
         */
        SBLaguerre(LVector bvec=LVector(), double sigma=1.) : 
            SBProfile(new SBLaguerreImpl(bvec,sigma)) {}

        /// @brief Copy Constructor. 
        SBLaguerre(const SBLaguerre& rhs) : SBProfile(rhs) {}

        /// @brief Destructor. 
        ~SBLaguerre() {}

    protected:
    class SBLaguerreImpl : public SBProfileImpl 
    {
    public:
        SBLaguerreImpl(const LVector& bvec, double sigma) : 
            _bvec(bvec.duplicate()), _sigma(sigma) {}

        ~SBLaguerreImpl() {}

        double xValue(const Position<double>& p) const;
        std::complex<double> kValue(const Position<double>& k) const;

        double maxK() const;
        double stepK() const;

        bool isAxisymmetric() const { return false; }
        bool hasHardEdges() const { return false; }
        bool isAnalyticX() const { return true; }
        bool isAnalyticK() const { return true; }

        Position<double> centroid() const 
        { throw SBError("SBLaguerre::centroid calculations not yet implemented"); }

        double getFlux() const;

        /// @brief Photon-shooting is not implemented for SBLaguerre, will throw an exception.
        PhotonArray shoot(int N, UniformDeviate& ud) const 
        { throw SBError("SBLaguerre::shoot() is not implemented"); }

    private:
        /// `bvec[n,n]` contains flux information for the `(n, n)` basis function.
        LVector _bvec;  

        double _sigma;  ///< Scale size of Gauss-Laguerre basis set.

        // Copy constructor and op= are undefined.
        SBLaguerreImpl(const SBLaguerreImpl& rhs);
        void operator=(const SBLaguerreImpl& rhs);
    };

    private:
        // op= is undefined
        void operator=(const SBLaguerre& rhs);
    };

    /**
     * @brief Surface Brightness for the Moffat Profile (an approximate description of ground-based
     * PSFs).
     */
    class SBMoffat : public SBProfile 
    {
    public:
        enum  RadiusType
        {
            FWHM,
            HALF_LIGHT_RADIUS,
            SCALE_RADIUS
        };

        /** @brief Constructor.
         *
         * @param[in] beta           Moffat beta parameter for profile `[1 + (r / rD)^2]^beta`.
         * @param[in] truncationFWHM outer truncation in units of FWHM (default `truncationFWHM = 
         * 0.`).  If truncationFWHM = 0, then no truncation is applied.
         * @param[in] flux           Flux (default `flux = 1.`).
         * @param[in] size           Size specification (default `size = 1.`).
         * @param[in] rType          Kind of size being specified (default `HALF_LIGHT_RADIUS`).
         */
        SBMoffat(double beta, double truncationFWHM=0., double flux=1., double size=1.,
                 RadiusType rType=HALF_LIGHT_RADIUS) :
            SBProfile(new SBMoffatImpl(beta,truncationFWHM,flux,size,rType)) {}


        /// @brief Copy constructor.
        SBMoffat(const SBMoffat& rhs) : SBProfile(rhs) {}

        /// @brief Destructor.
        ~SBMoffat() {}

        double getBeta() const 
<<<<<<< HEAD
        { return static_cast<const SBMoffatImpl&>(*_pimpl).getBeta(); }
=======
        {
            assert(dynamic_cast<const SBMoffatImpl*>(_pimpl.get()));
            return dynamic_cast<const SBMoffatImpl&>(*_pimpl).getBeta(); 
        }
>>>>>>> e0c81a94

    protected:
    class SBMoffatImpl : public SBProfileImpl 
    {
    public:
        SBMoffatImpl(double beta, double truncationFWHM, double flux, double size,
                     RadiusType rType);

        ~SBMoffatImpl() {}

        double xValue(const Position<double>& p) const;

        std::complex<double> kValue(const Position<double>& k) const; 

        bool isAxisymmetric() const { return true; } 
        bool hasHardEdges() const { return (1.-_fluxFactor) > sbp::maxk_threshold; }
        bool isAnalyticX() const { return true; }
        bool isAnalyticK() const { return true; }  // 1d lookup table

        double maxK() const;
        double stepK() const;

        void getXRange(double& xmin, double& xmax, std::vector<double>& ) const 
        { xmin = -_maxR; xmax = _maxR; }

        void getYRange(double& ymin, double& ymax, std::vector<double>& ) const 
        { ymin = -_maxR; ymax = _maxR; }

        void getYRange(double x, double& ymin, double& ymax, std::vector<double>& ) const 
        {
            ymax = sqrt(_maxR_sq - x*x);
            ymin = -ymax;
        }

        Position<double> centroid() const 
        { return Position<double>(0., 0.); }


        double getFlux() const { return _flux; }

        /**
         * @brief Moffat photon shooting is done by analytic inversion of cumulative flux 
         * distribution.
         *
         * Will require 2 uniform deviates per photon, plus analytic function (pow and sqrt)
         */
        PhotonArray shoot(int N, UniformDeviate& ud) const;

        double getBeta() const { return _beta; }

    private:
        double _beta; ///< Moffat beta parameter for profile `[1 + (r / rD)^2]^beta`.
        double _flux; ///< Flux.
        double _norm; ///< Normalization. (Including the flux)
        double _rD;   ///< Scale radius for profile `[1 + (r / rD)^2]^beta`.
        double _maxR; ///< Maximum `r`
        double _FWHM;  ///< Full Width at Half Maximum in units of `rD`.
        double _fluxFactor; ///< Integral of total flux in terms of 'rD' units.
        double _rD_sq; ///< Calculated value: rD*rD;
        double _maxR_sq; ///< Calculated value: maxR * maxR
        double _maxK; ///< Maximum k with kValue > 1.e-3

        Table<double,double> _ft;  ///< Lookup table for Fourier transform of Moffat.

        double (*pow_beta)(double x, double beta);

        /// Setup the FT Table.
        void setupFT();

        // Copy constructor and op= are undefined.
        SBMoffatImpl(const SBMoffatImpl& rhs);
        void operator=(const SBMoffatImpl& rhs);
    };

        static double pow_1(double x, double ) { return x; }
        static double pow_2(double x, double ) { return x*x; }
        static double pow_3(double x, double ) { return x*x*x; }
        static double pow_4(double x, double ) { return x*x*x*x; }
        static double pow_int(double x, double beta) { return std::pow(x,int(beta)); }
        static double pow_gen(double x, double beta) { return std::pow(x,beta); }

    private:
        // op= is undefined
        void operator=(const SBMoffat& rhs);
    };

    /// @brief This class is for backwards compatibility; prefer rotate() method.
    class SBRotate : public SBTransform
    {
    public:
        /** 
         * @brief Constructor.
         *
         * @param[in] s     SBProfile being rotated.
         * @param[in] theta Rotation angle in radians anticlockwise.
         */
        SBRotate(const SBProfile& s, Angle theta) :
            SBTransform(s,
                        std::cos(theta.rad()), -std::sin(theta.rad()),
                        std::sin(theta.rad()), std::cos(theta.rad())) {}
    };

    /**
     * @brief Surface Brightness for the de Vaucouleurs Profile, a special case of the Sersic with 
     * `n = 4`.
     */
    class SBDeVaucouleurs : public SBSersic 
    {
    public:
        /** 
         * @brief Constructor.
         *
         * @param[in] flux  flux (default `flux = 1.`).
         * @param[in] r0    Half-light radius (default `r0 = 1.`).
         */
        SBDeVaucouleurs(double flux=1., double r0=1.) : SBSersic(4., flux, r0) {}
    };


}

#endif // SBPROFILE_H
<|MERGE_RESOLUTION|>--- conflicted
+++ resolved
@@ -141,11 +141,7 @@
      *
      */
 
-<<<<<<< HEAD
     class SBTransform;
-=======
-    class SBDistort;
->>>>>>> e0c81a94
 
     class SBProfile
     {
@@ -168,19 +164,11 @@
 
         /// Only legitimate public constructor is a copy constructor.
         SBProfile(const SBProfile& rhs) : _pimpl(rhs._pimpl) {}
-<<<<<<< HEAD
 
         /// operator= replaces the current contents with those of the rhs.
         SBProfile& operator=(const SBProfile& rhs) 
         { _pimpl = rhs._pimpl; return *this; }
 
-=======
-
-        /// operator= replaces the current contents with those of the rhs.
-        SBProfile& operator=(const SBProfile& rhs) 
-        { _pimpl = rhs._pimpl; return *this; }
-
->>>>>>> e0c81a94
         /// Destructor isn't virtual, since derived classes don't have anything to cleanup.
         ~SBProfile() 
         {
@@ -323,46 +311,6 @@
         /**
          * @brief Multiple the flux by fluxRatio
          *
-<<<<<<< HEAD
-         * This returns a new SBProfile that represents a new Surface Brightness 
-         * Profile with the new flux. 
-         */
-        SBTransform scaleFlux(double fluxRatio) const;
-
-        /**
-         * @brief Set the flux to a new value
-         *
-         * This returns a new SBProfile that represents a new Surface Brightness 
-         * Profile with the new flux. 
-         */
-        SBTransform setFlux(double flux) const;
-
-        /**
-         * @brief Ellipse transformation (affine without rotation).
-         *
-         * This returns a new SBProfile that represents a new Surface Brightness 
-         * Profile with the requested transformation.
-         */
-        SBTransform transform(const Ellipse& e) const;
-
-        /** 
-         * @brief Shear transformation (affine without rotation or dilation).
-         *
-         * @param[in] g1 Reduced shear g1 by which to shear the SBProfile.
-         * @param[in] g2 Reduced shear g2 by which to shear the SBProfile.
-         * @returns A pointer to a new SBProfile that represents a new Surface Brightness
-         * Profile sheared by the given amount.
-         */
-        SBTransform shear(double g1, double g2) const;
-
-        /** 
-         * @brief Rotation transformation.
-         *
-         * This returns a pointer to a new SBProfile that represents a new Surface Brightness 
-         * Profile rotated by the given angle.
-         */
-        SBTransform rotate(const Angle& theta) const;
-=======
          * This resets the internal pointer to a new SBProfile that wraps the old one
          * with a scaled flux.  This does not change any previous uses of the SBProfile, 
          * so if it had been used in some other context (e.g. in SBAdd or SBConvolve),
@@ -384,11 +332,13 @@
          * This transforms the object by the given transformation.  As with scaleFlux,
          * it does not invalidate any previous uses of this object.
          */
-        void applyDistortion(const Ellipse& e);
+        void applyTransformation(const Ellipse& e);
 
         /** 
          * @brief Apply a given shear.
          *
+         * @param[in] g1 Reduced shear g1 by which to shear the SBProfile.
+         * @param[in] g2 Reduced shear g2 by which to shear the SBProfile.
          * This shears the object by the given shear.  As with scaleFlux, it does not 
          * invalidate any previous uses of this object.
          */
@@ -401,22 +351,14 @@
          * invalidate any previous uses of this object.
          */
         void applyRotation(const Angle& theta);
->>>>>>> e0c81a94
 
         /**
          * @brief Apply a translation.
          *
-<<<<<<< HEAD
-         * This returns a pointer to a new SBProfile that represents a new Surface Brightness 
-         * Profile shifted by the given amount.
-         */
-        SBTransform shift(double dx, double dy) const;
-=======
          * This shears the object by the given amount.  As with scaleFlux, it does not 
          * invalidate any previous uses of this object.
          */
         void applyShift(double dx, double dy);
->>>>>>> e0c81a94
 
         /**
          * @brief Shoot photons through this SBProfile.
@@ -816,11 +758,7 @@
         // Classes that need to be able to access _pimpl object of other SBProfiles
         // are made friends.
         friend class SBAdd;
-<<<<<<< HEAD
         friend class SBTransform;
-=======
-        friend class SBDistort;
->>>>>>> e0c81a94
         friend class SBConvolve;
         friend class SBDeconvolve;
 
@@ -851,11 +789,7 @@
          *
          * @param[in] slist list of SBProfiles.
          */
-<<<<<<< HEAD
-        SBAdd(const std::list<SBProfile> slist) : 
-=======
         SBAdd(const std::list<SBProfile>& slist) : 
->>>>>>> e0c81a94
             SBProfile(new SBAddImpl(slist)) {}
 
         /// @brief Copy constructor.
@@ -872,11 +806,7 @@
         SBAddImpl(const SBProfile& s1, const SBProfile& s2)
         { add(s1); add(s2); initialize(); }
 
-<<<<<<< HEAD
-        SBAddImpl(const std::list<SBProfile> slist)
-=======
         SBAddImpl(const std::list<SBProfile>& slist)
->>>>>>> e0c81a94
         {
             for (ConstIter sptr = slist.begin(); sptr!=slist.end(); ++sptr)
                 add(*sptr); 
@@ -1036,17 +966,10 @@
          * @param[in] cen 2-element (x, y) Position for the translational shift.
          * @param[in] fluxScaling Amount by which the flux should be multiplied.
          */
-<<<<<<< HEAD
         SBTransform(const SBProfile& sbin,
                     double mA, double mB, double mC, double mD,
                     const Position<double>& cen=Position<double>(0.,0.), double fluxScaling=1.) :
             SBProfile(new SBTransformImpl(sbin,mA,mB,mC,mD,cen,fluxScaling)) {}
-=======
-        SBDistort(const SBProfile& sbin,
-                  double mA, double mB, double mC, double mD, 
-                  const Position<double>& cen=Position<double>(0.,0.), double fluxScaling=1.) :
-            SBProfile(new SBDistortImpl(sbin,mA,mB,mC,mD,cen,fluxScaling)) {}
->>>>>>> e0c81a94
 
         /** 
          * @brief Construct from an input Ellipse 
@@ -1055,7 +978,6 @@
          * @param[in] e  Ellipse.
          * @param[in] fluxScaling Amount by which the flux should be multiplied.
          */
-<<<<<<< HEAD
         SBTransform(const SBProfile& sbin,
                     const Ellipse& e=Ellipse(),
                     double fluxScaling=1.) :
@@ -1079,29 +1001,6 @@
         SBTransformImpl(const SBProfile& sbin, const Ellipse& e, double fluxScaling);
 
         ~SBTransformImpl() {}
-=======
-        SBDistort(const SBProfile& sbin, const Ellipse& e=Ellipse(), double fluxScaling=1.) : 
-            SBProfile(new SBDistortImpl(sbin,e,fluxScaling)) {}
-
-        /// @brief Copy constructor
-        SBDistort(const SBDistort& rhs) : SBProfile(rhs) {}
-
-        /// @brief Destructor
-        ~SBDistort() {}
-
-    protected:
-
-    class SBDistortImpl : public SBProfileImpl
-    {
-    public:
-
-        SBDistortImpl(const SBProfile& sbin, double mA, double mB, double mC, double mD,
-                      const Position<double>& cen, double fluxScaling);
-
-        SBDistortImpl(const SBProfile& sbin, const Ellipse& e, double fluxScaling);
-
-        ~SBDistortImpl() {}
->>>>>>> e0c81a94
 
         double xValue(const Position<double>& p) const 
         { return _adaptee.xValue(inv(p-_cen)) * _fluxScaling; }
@@ -1147,11 +1046,7 @@
         void fillKGrid(KTable& kt) const; 
 
     private:
-<<<<<<< HEAD
         SBProfile _adaptee; ///< SBProfile being adapted/transformed
-=======
-        SBProfile _adaptee; ///< SBProfile being adapted/distorted
->>>>>>> e0c81a94
 
         double _mA; ///< A element of 2x2 distortion matrix `M = [(A B), (C D)]` = [row1, row2]
         double _mB; ///< B element of 2x2 distortion matrix `M = [(A B), (C D)]` = [row1, row2]
@@ -1205,13 +1100,8 @@
             double mA, double mB, double mC, double mD, double x, double y, double invdet);
 
         // Copy constructor and op= are undefined.
-<<<<<<< HEAD
         SBTransformImpl(const SBTransformImpl& rhs);
         void operator=(const SBTransformImpl& rhs);
-=======
-        SBDistortImpl(const SBDistortImpl& rhs);
-        void operator=(const SBDistortImpl& rhs);
->>>>>>> e0c81a94
     };
 
         static std::complex<double> _kValueNoPhaseNoDet(
@@ -1236,11 +1126,7 @@
 
     private:
         // op= is undefined
-<<<<<<< HEAD
         void operator=(const SBTransform& rhs);
-=======
-        void operator=(const SBDistort& rhs);
->>>>>>> e0c81a94
     };
 
     // Defined in RealSpaceConvolve.cpp
@@ -1320,11 +1206,7 @@
          * @param[in] slist Input: list of SBProfiles.
          * @param[in] real_space  Do convolution in real space? (default `real_space = false`).
          */
-<<<<<<< HEAD
-        SBConvolve(const std::list<SBProfile> slist, bool real_space=false) :
-=======
         SBConvolve(const std::list<SBProfile>& slist, bool real_space=false) :
->>>>>>> e0c81a94
             SBProfile(new SBConvolveImpl(slist,real_space)) {}
 
         /// @brief Copy constructor.
@@ -1348,11 +1230,7 @@
             _real_space(real_space)
         { add(s1);  add(s2);  add(s3); initialize(); }
 
-<<<<<<< HEAD
-        SBConvolveImpl(const std::list<SBProfile> slist, bool real_space) :
-=======
         SBConvolveImpl(const std::list<SBProfile>& slist, bool real_space) :
->>>>>>> e0c81a94
             _real_space(real_space)
         {
             for (ConstIter sptr = slist.begin(); sptr!=slist.end(); ++sptr) 
@@ -1502,15 +1380,11 @@
         /// @brief Destructor.
         ~SBGaussian() {}
 
-<<<<<<< HEAD
-        double getSigma() const { return static_cast<const SBGaussianImpl&>(*_pimpl).getSigma(); }
-=======
         double getSigma() const 
         { 
             assert(dynamic_cast<const SBGaussianImpl*>(_pimpl.get()));
             return dynamic_cast<const SBGaussianImpl&>(*_pimpl).getSigma(); 
         }
->>>>>>> e0c81a94
 
     protected:
     class SBGaussianImpl : public SBProfileImpl
@@ -1596,12 +1470,6 @@
         /// @brief Destructor.
         ~SBSersic() {}
 
-<<<<<<< HEAD
-        double getN() const { return static_cast<const SBSersicImpl&>(*_pimpl).getN(); }
-
-        double getHalfLightRadius() const 
-        { return static_cast<const SBSersicImpl&>(*_pimpl).getHalfLightRadius(); }
-=======
         double getN() const 
         { 
             assert(dynamic_cast<const SBSersicImpl*>(_pimpl.get()));
@@ -1613,7 +1481,6 @@
             assert(dynamic_cast<const SBSersicImpl*>(_pimpl.get()));
             return dynamic_cast<const SBSersicImpl&>(*_pimpl).getHalfLightRadius(); 
         }
->>>>>>> e0c81a94
 
     protected:
         class SersicInfo;
@@ -1849,14 +1716,10 @@
         ~SBExponential() {}
 
         double getScaleRadius() const 
-<<<<<<< HEAD
-        { return static_cast<const SBExponentialImpl&>(*_pimpl).getScaleRadius(); }
-=======
         { 
             assert(dynamic_cast<const SBExponentialImpl*>(_pimpl.get()));
             return dynamic_cast<const SBExponentialImpl&>(*_pimpl).getScaleRadius(); 
         }
->>>>>>> e0c81a94
 
     protected:
     class SBExponentialImpl : public SBProfileImpl
@@ -2254,14 +2117,10 @@
         ~SBMoffat() {}
 
         double getBeta() const 
-<<<<<<< HEAD
-        { return static_cast<const SBMoffatImpl&>(*_pimpl).getBeta(); }
-=======
         {
             assert(dynamic_cast<const SBMoffatImpl*>(_pimpl.get()));
             return dynamic_cast<const SBMoffatImpl&>(*_pimpl).getBeta(); 
         }
->>>>>>> e0c81a94
 
     protected:
     class SBMoffatImpl : public SBProfileImpl 
