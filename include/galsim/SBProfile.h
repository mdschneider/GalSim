--- conflicted
+++ resolved
@@ -492,7 +492,6 @@
          * You should convolve the `SBProfile` with an `SBBox(dx)` in order to match what will be
          * produced by `drawShoot` onto an image with pixel scale `dx`.
          *
-<<<<<<< HEAD
          * @param[in] img Image to draw on.
          *            Note: Unlike for the regular draw command, image is a required
          *            parameter.  drawShoot will not make the image for you.
@@ -517,27 +516,18 @@
          *            due to the sky.  Note that this uses a "variance" definition of noise,
          *            not a "sigma" definition.
          * @param[in] ud UniformDeviate that will be used to draw photons from distribution.
-         */ 
-
-        template <typename T>
-        void drawShoot(ImageView<T> img, double N, double noise, UniformDeviate& ud) const;
-        template <typename T>
-        void drawShoot(Image<T>& img, double N, double noise, UniformDeviate& ud) const 
-        { drawShoot(img.view(), N, noise, ud); }
-=======
-         * @param[in] img         Image to draw on.
-         * @param[in] N           Total number of photons to produce.
-         * @param[in] ud          UniformDeviate to be used to draw photons from distribution.
          * @param[in] poissonFlux Set != 0 to allow total object flux scaling to vary according to 
          *                        Poisson statistics for `N` samples (default `poissonFlux = 0`).
          * @returns The number of photons that fell outside the Image bounds.
-         */
+         */ 
+
         template <typename T>
-        double drawShoot(ImageView<T> img, double N, UniformDeviate ud, int poissonFlux=0) const;
+        double drawShoot(ImageView<T> img, double N, double noise, UniformDeviate& ud,
+                       int poissonFlux=0) const;
         template <typename T>
-        double drawShoot(Image<T>& img, double N, UniformDeviate ud, int poissonFlux=0) const
-        { return drawShoot(img.view(), N, ud, poissonFlux); }
->>>>>>> ce64f7ef
+        double drawShoot(Image<T>& img, double N, double noise, UniformDeviate& ud,
+                       int poissonFlux=0) const;
+        { return drawShoot(img.view(), N, noise, ud, poissonFlux); }
         //@}
 
         /** 
