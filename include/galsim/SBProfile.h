--- conflicted
+++ resolved
@@ -364,12 +364,7 @@
         /**
          * @brief Apply a given shear.
          *
-<<<<<<< HEAD
-         * @param[in] g1 Reduced shear g1 by which to shear the SBProfile.
-         * @param[in] g2 Reduced shear g2 by which to shear the SBProfile.
-=======
          * @param[in] s Shear object by which to shear the SBProfile.
->>>>>>> 8e1a37a0
          * This shears the object by the given shear.  As with scaleFlux, it does not
          * invalidate any previous uses of this object.
          */
