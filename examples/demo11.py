"""
Demo #11

The eleventh script in our tutorial about using GalSim in python scripts: examples/demo*.py.
(This file is designed to be viewed in a window 100 characters wide.)

This script uses a constant PSF from real data (an image read in from a bzipped FITS file, not a
parametric model) and variable shear and magnification according to some cosmological model for
which we have a tabulated power spectrum at specific k values only.  The 288 galaxies in the 0.2 x
0.2 degree field (representing a low number density of 2/arcmin^2) are randomly located and
permitted to overlap, but we do take care to avoid being too close to the edge of the large image.
For the galaxies, we use a random selection from 5 specific RealGalaxy objects, selected to be 5
particularly irregular ones.  These are taken from the same catalog of 100 objects that demo6 used.

The noise added to the image is spatially correlated in the same way as often seen in coadd images
from the Hubble Space Telescope (HST) Advanced Camera for Surveys, using a correlation function
determined from the HST COSMOS coadd images in the F814W filter (see, e.g., Leauthaud et al 2007).
Applying this noise uses an FFT of the size of the full output image: this may cause memory-related
slowdowns in systems with less than 2GB RAM.

New features introduced in this demo:

- psf = galsim.InterpolatedImage(psf_filename, dx, flux)
- tab = galsim.LookupTable(file)
- ps = galsim.PowerSpectrum(..., units)
- distdev = galsim.DistDeviate(rng, function, x_min, x_max)
- cf = galsim.correlatednoise.get_COSMOS_CorrFunc(file_name, ...)
- cf.applyNoiseTo(image, ...)

- Power spectrum shears and magnifications for non-gridded positions.
- Reading a compressed FITS image (using BZip2 compression).
- Writing a compressed FITS image (using Rice compression).
"""

import sys
import os
import math
import numpy
import logging
import time
import galsim

def main(argv):
    """
    Make images using constant PSF and variable shear:
      - The main image is 0.2 x 0.2 degrees.
      - Pixel scale is 0.2 arcsec, hence the image is 3600 x 3600 pixels.
      - Applied shear is from a cosmological power spectrum read in from file.
      - The PSF is a real one from SDSS, and corresponds to a convolution of atmospheric PSF,
        optical PSF, and pixel response, which has been sampled at pixel centers.  We used a PSF
        from SDSS in order to have a PSF profile that could correspond to what you see with a real
        telescope. However, in order that the galaxy resolution not be too poor, we tell GalSim that
        the pixel scale for that PSF image is 0.2" rather than 0.396".  We are simultaneously lying
        about the intrinsic size of the PSF and about the pixel scale when we do this.
      - Noise is correlated with the same spatial correlation function as found in HST COSMOS weak
        lensing science images, with a point (zero distance) variance that we normalize to 1.e4.
      - Galaxies are real galaxies, each with S/N~100 based on a point variance-only calculation
        (such as discussed in Leauthaud et al 2007).  The true SNR is somewhat lower, due to the
        presence of correlation in the noise.

    """
    logging.basicConfig(format="%(message)s", level=logging.INFO, stream=sys.stdout)
    logger = logging.getLogger("demo11")

    # Define some parameters we'll use below.
    # Normally these would be read in from some parameter file.

    stamp_size = 100                  # number of pixels in each dimension of galaxy images
    pixel_scale = 0.2                 # arcsec/pixel
    image_size = 0.2 * galsim.degrees # size of big image in each dimension
    image_size = int((image_size / galsim.arcsec) / pixel_scale) # convert to pixels
    image_size_arcsec = image_size*pixel_scale # size of big image in each dimension (arcsec)
    noise_variance = 1.e4             # ADU^2
    nobj = 288                        # number of galaxies in entire field
                                      # (This corresponds to 2 galaxies / arcmin^2)
    grid_spacing = 90.0               # The spacing between the samples for the power spectrum 
                                      # realization (arcsec)
    gal_signal_to_noise = 100         # S/N of each galaxy

    # random_seed is used for both the power spectrum realization and the random properties
    # of the galaxies.
    random_seed = 24783923

    file_name = os.path.join('output','tabulated_power_spectrum.fits.fz')

    logger.info('Starting demo script 11')
 
    # Read in galaxy catalog
    cat_file_name = 'real_galaxy_catalog_example.fits'
    # This script is designed to be run from the examples directory so dir is a relative path.  
    # But the '../examples/' part lets bin/demo11 also be run from the bin directory.
    dir = '../examples/data'
    real_galaxy_catalog = galsim.RealGalaxyCatalog(cat_file_name, dir=dir)
    real_galaxy_catalog.preload()
    logger.info('Read in %d real galaxies from catalog', real_galaxy_catalog.nobjects)

    # List of IDs to use.  We select 5 particularly irregular galaxies for this demo. 
    # Then we'll choose randomly from this list.
    id_list = [ 106416, 106731, 108402, 116045, 116448 ]

    # Make the 5 galaxies we're going to use here rather than remake them each time.
    # This means the Fourier transforms of the real galaxy images don't need to be recalculated 
    # each time, so it's a bit more efficient.
    gal_list = [ galsim.RealGalaxy(real_galaxy_catalog, id=id) for id in id_list ]

    # Setup the PowerSpectrum object we'll be using:
    # To do this, we first have to read in the tabulated power spectrum.
    # We use a tabulated power spectrum from iCosmo (http://icosmo.org), with the following
    # cosmological parameters and survey design:
    # H_0 = 70 km/s/Mpc
    # Omega_m = 0.25
    # Omega_Lambda = 0.75
    # w_0 = -1.0
    # w_a = 0.0
    # n_s = 0.96
    # sigma_8 = 0.8
    # Smith et al. prescription for the non-linear power spectrum.
    # Eisenstein & Hu transfer function with wiggles.
    # Default dN/dz with z_med = 1.0
    # The file has, as required, just two columns which are k and P(k).  However, iCosmo works in
    # terms of ell and C_ell; ell is inverse radians and C_ell in radians^2.  Since GalSim tends to
    # work in terms of arcsec, we have to tell it that the inputs are radians^-1 so it can convert
    # to store in terms of arcsec^-1.
    pk_file = os.path.join('..', 'examples', 'data','cosmo-fid.zmed1.00.out')
    ps = galsim.PowerSpectrum(pk_file, units = galsim.radians)
    # The argument here is "e_power_function" which defines the E-mode power to use.
    logger.info('Set up power spectrum from tabulated P(k)')

    # Now let's read in the PSF.  It's a real SDSS PSF, which means pixel scale of 0.396".  However,
    # the typical seeing is 1.2" and we want to simulate better seeing, so we will just tell GalSim
    # that the pixel scale is 0.2".  We have to be careful with SDSS PSF images, as they have an
    # added 'soft bias' of 1000 which has been removed before creation of this file, so that the sky
    # level is properly zero.  Also, the file is bzipped, to demonstrate the new capability of
    # reading in a file that has been compressed in various ways (which GalSim can infer from the
    # filename).  We want to read the image directly into an InterpolatedImage GSObject, so we can
    # manipulate it as needed (here, the only manipulation needed is convolution).  We want a PSF
    # with flux 1, and we can set the pixel scale using a keyword.
    psf_file = os.path.join('..', 'examples', 'data','example_sdss_psf_sky0.fits.bz2')
    psf = galsim.InterpolatedImage(psf_file, dx = pixel_scale, flux = 1.)
    # We do not include a pixel response function galsim.Pixel here, because the image that was read
    # in from file already included it.
    logger.info('Read in PSF image from bzipped FITS file')

    # Setup the image:
    full_image = galsim.ImageF(image_size, image_size)
    full_image.setScale(pixel_scale)
    cenx = ceny = image_size/2 + 1
    center = galsim.PositionD(cenx,ceny) * pixel_scale

    # As for demo10, we use random_seed+nobj for the random numbers required for the 
    # whole image.  In this case, both the power spectrum realization and the noise on the 
    # full image we apply later.
    rng = galsim.BaseDeviate(random_seed+nobj)
    # We want to make random positions within our image.  However, currently for shears from a power
    # spectrum we first have to get shears on a grid of positions, and then we can choose random
    # positions within that.  So, let's make the grid.  We're going to make it as large as the
    # image, with grid points spaced by 90 arcsec (hence interpolation only happens below 90"
    # scales, below the interesting scales on which we want the shear power spectrum to be
    # represented exactly).  Lensing engine wants positions in arcsec, so calculate that:
<<<<<<< HEAD
    ps.buildGriddedShears(grid_spacing = grid_spacing,
                          ngrid = int(image_size_arcsec / grid_spacing)+1,
                          center = center,
                          rng = rng, get_kappa = True)
=======
    ps.buildGrid(grid_spacing = grid_spacing,
                 ngrid = int(image_size_arcsec / grid_spacing)+1,
                 center = center,
                 rng = rng)
>>>>>>> 7bd69a15
    logger.info('Made gridded shears')

    # Now we need to loop over our objects:
    for k in range(nobj):
        time1 = time.time()
        # The usual random number generator using a different seed for each galaxy.
        ud = galsim.UniformDeviate(random_seed+k)

        # Choose a random position within a range that is not too close to the edge.
        x = 0.5*stamp_size + ud()*(image_size - stamp_size)
        y = 0.5*stamp_size + ud()*(image_size - stamp_size)

        # Turn this into a position in arcsec
        pos = galsim.PositionD(x,y) * pixel_scale
        
<<<<<<< HEAD
        g1, g2, kappa = ps.getShear(pos = pos, get_kappa = True)
=======
        g1, g2 = ps.getShear(pos = pos)
        kappa = ps.getConvergence(pos = pos)
>>>>>>> 7bd69a15

        # Construct the galaxy:
        # Select randomly from among our list of galaxies.
        index = int(ud() * len(gal_list))
        gal = gal_list[index]

        # Draw the size from a plausible size distribution: N(r) ~ r^-3.5
        # For this, we use the class DistDeviate which can draw deviates from an arbitrary
        # probability distribution.  This distribution can be defined either as a functional
        # form as we do here, or as tabulated lists of x and p values, from which the 
        # function is interpolated.
        distdev = galsim.DistDeviate(ud, function=lambda x:x**-3.5, x_min=1, x_max=5)
        dilat = distdev()
        # Use createDilated rather than applyDilation, so we don't change the galaxies in the 
        # original gal_list -- createDilated makes a new copy.
        gal = gal.createDilated(dilat)

        # Apply a random rotation
        theta = ud()*2.0*numpy.pi*galsim.radians
        gal.applyRotation(theta)

        # Apply the cosmological shear and magnification at this position.
        gal.applyShear(g1 = g1, g2 = g2)
        mu = 1. / ( (1. - kappa)**2 - (g1**2 + g2**2) )
        gal.applyMagnification(mu)

        # Convolve with the PSF.  We don't have to include a pixel response explicitly, since the
        # SDSS PSF image that we are using included the pixel response already.
        final = galsim.Convolve(psf, gal)

        # Account for the fractional part of the position:
        ix = int(math.floor(x+0.5))
        iy = int(math.floor(y+0.5))
        final.applyShift((x-ix)*pixel_scale,(y-iy)*pixel_scale)

        # Draw it with our desired stamp size
        stamp = galsim.ImageF(stamp_size,stamp_size)
        final.draw(image=stamp, dx=pixel_scale)

        # Rescale flux to get the S/N we want.  We have to do that before we add it to the big 
        # image, which might have another galaxy near that point (so our S/N calculation would 
        # erroneously include the flux from the other object).
        # See demo5.py for the math behind this calculation.
        sn_meas = math.sqrt( numpy.sum(stamp.array**2) / noise_variance )
        flux_scaling = gal_signal_to_noise / sn_meas
        stamp *= flux_scaling

        # Recenter the stamp at the desired position:
        stamp.setCenter(ix,iy)

        # Find the overlapping bounds:
        bounds = stamp.bounds & full_image.bounds
        full_image[bounds] += stamp[bounds]

        time2 = time.time()
        tot_time = time2-time1
        logger.info('Galaxy %d: position relative to corner = %s, t=%f s', k, str(pos), tot_time)

    # Add correlated noise to the image -- the correlation function comes from the HST COSMOS images
    # and is described in more detail in the galsim.correlatednoise.get_COSMOS_CorrFunc() docstring.
    # This function requires a FITS file, stored in the GalSim repository, that represents this
    # correlation information: the path to this file is a required argument. 
    cf_file_name = os.path.join('..', 'examples', 'data', 'acs_I_unrot_sci_20_cf.fits')

    # Then use this to initialize the correlation function that we will use to add noise to the
    # full_image.  We set the dx_cosmos keyword equal to our pixel scale, so that the noise among
    # neighboring pixels is correlated at the same level as it was among neighboring pixels in HST
    # COSMOS.  Using the original pixel scale, dx_cosmos=0.03 [arcsec], would leave very little
    # correlation among our larger 0.2 arcsec pixels. We also set the point (zero-distance) variance
    # to our desired value.
    cf = galsim.correlatednoise.get_COSMOS_CorrFunc(
        cf_file_name, dx_cosmos=pixel_scale, variance=noise_variance)

    # Now add noise according to this correlation function to the full_image.  We have to do this
    # step at the end, rather than adding to individual postage stamps, in order to get the noise
    # level right in the overlap regions between postage stamps.
    cf.applyNoiseTo(full_image, dx=pixel_scale, dev=rng)
    logger.info('Added noise to final large image')

    # Now write the image to disk.  It is automatically compressed with Rice compression,
    # since the filename we provide ends in .fz.
    full_image.write(file_name)
    logger.info('Wrote image to %r',file_name) 

if __name__ == "__main__":
    main(sys.argv)<|MERGE_RESOLUTION|>--- conflicted
+++ resolved
@@ -157,17 +157,10 @@
     # image, with grid points spaced by 90 arcsec (hence interpolation only happens below 90"
     # scales, below the interesting scales on which we want the shear power spectrum to be
     # represented exactly).  Lensing engine wants positions in arcsec, so calculate that:
-<<<<<<< HEAD
-    ps.buildGriddedShears(grid_spacing = grid_spacing,
-                          ngrid = int(image_size_arcsec / grid_spacing)+1,
-                          center = center,
-                          rng = rng, get_kappa = True)
-=======
     ps.buildGrid(grid_spacing = grid_spacing,
                  ngrid = int(image_size_arcsec / grid_spacing)+1,
                  center = center,
                  rng = rng)
->>>>>>> 7bd69a15
     logger.info('Made gridded shears')
 
     # Now we need to loop over our objects:
@@ -183,12 +176,8 @@
         # Turn this into a position in arcsec
         pos = galsim.PositionD(x,y) * pixel_scale
         
-<<<<<<< HEAD
-        g1, g2, kappa = ps.getShear(pos = pos, get_kappa = True)
-=======
         g1, g2 = ps.getShear(pos = pos)
         kappa = ps.getConvergence(pos = pos)
->>>>>>> 7bd69a15
 
         # Construct the galaxy:
         # Select randomly from among our list of galaxies.
