# Copyright 2012-2014 The GalSim developers:
# https://github.com/GalSim-developers
#
# This file is part of GalSim: The modular galaxy image simulation toolkit.
#
# GalSim is free software: you can redistribute it and/or modify
# it under the terms of the GNU General Public License as published by
# the Free Software Foundation, either version 3 of the License, or
# (at your option) any later version.
#
# GalSim is distributed in the hope that it will be useful,
# but WITHOUT ANY WARRANTY; without even the implied warranty of
# MERCHANTABILITY or FITNESS FOR A PARTICULAR PURPOSE.  See the
# GNU General Public License for more details.
#
# You should have received a copy of the GNU General Public License
# along with GalSim.  If not, see <http://www.gnu.org/licenses/>
#
"""@file lensing_ps.py The "lensing engine" for drawing shears from some power spectrum.
"""

import galsim
import numpy as np

def theoryToObserved(gamma1, gamma2, kappa):
    """Helper function to convert theoretical lensing quantities to observed ones.

    This helper function is used internally by PowerSpectrum.getShear, getMagnification, and
    getLensing to convert from theoretical quantities (shear and convergence) to observable ones
    (reduced shear and magnification).  Users of PowerSpectrum.buildGrid outputs can also apply this
    method directly to the outputs in order to get the values of reduced shear and magnification on
    the output grid.

    @param gamma1       The first shear component, which must be the NON-reduced shear.  This and
                        all other inputs should be supplied either as individual floating point
                        numbers, tuples, lists, or Numpy arrays.
    @param gamma2       The second (x) shear component, which must be the NON-reduced shear.
    @param kappa        The convergence.

    @returns the reduced shear and magnification as a tuple (g1, g2, mu) where each item has the
             same form as the input gamma1, gamma2, and kappa.
    """
    # check nature of inputs to make sure they are appropriate
    if type(gamma1) != type(gamma2):
        raise ValueError("Input shear components must be of the same type!")
    if type(kappa) != type(gamma1):
        raise ValueError("Input shear and convergence must be of the same type!")
    gamma1_tmp = np.array(gamma1)
    gamma2_tmp = np.array(gamma2)
    kappa_tmp = np.array(kappa)
    if gamma1_tmp.shape != gamma2_tmp.shape:
        raise ValueError("Shear arrays passed to theoryToObserved() do not have the same shape!")
    if kappa_tmp.shape != gamma1_tmp.shape:
        raise ValueError(
           "Convergence and shear arrays passed to theoryToObserved() do not have the same shape!")

    # Now convert to reduced shear and magnification
    g1 = gamma1_tmp/(1.-kappa_tmp)
    g2 = gamma2_tmp/(1.-kappa_tmp)
    mu = 1./((1.-kappa_tmp)**2 - (gamma1_tmp**2 + gamma2_tmp**2))

    # Put back into same format as inputs
    if isinstance(gamma1, float):
        return float(g1), float(g2), float(mu)
    elif isinstance(gamma1, list):
        return list(g1), list(g2), list(mu)
    elif isinstance(gamma1, tuple):
        return tuple(g1), tuple(g2), tuple(mu)
    elif isinstance(gamma1, np.ndarray):
        return g1, g2, mu
    else:
        raise ValueError("Unknown input type for shears, convergences: %s",type(gamma1))

class PowerSpectrum(object):
    """Class to represent a lensing shear field according to some power spectrum P(k)

    General considerations
    ----------------------

    A PowerSpectrum represents some (flat-sky) shear power spectrum, either for gridded points or at
    arbitary positions.  This class is originally initialized with a power spectrum from which we
    would like to generate g1 and g2 (and, optionally, convergence kappa) values.  It generates
    shears on a grid, and if necessary, when getShear (or another `get` method) is called, it will
    interpolate to the requested positions.  For detail on how these processes are carried out,
    please see the document in the GalSim repository, `devel/modules/lensing_engine.pdf`.

    This class generates the shears according to the input power spectrum using a DFT approach,
    which means that we implicitly assume our discrete representation of P(k) on a grid is one
    complete cell in an infinite periodic series.  We are making assumptions about what P(k) is
    doing outside of our minimum and maximum k range, and those must be kept in mind when comparing
    with theoretical expectations.  Specifically, since the power spectrum is realized on only a
    finite grid it has been been effectively bandpass filtered between a minimum and maximum k value
    in each of the k1, k2 directions.  See the buildGrid() method for more information.

    As a result, the shear generation currently does not include sample variance due to coverage of
    a finite patch.  We explicitly enforce P(k=0)=0, which is true for the full sky in a
    reasonable cosmological model, but it ignores the fact that our little patch of sky might
    reasonably live in some special region with respect to shear correlations.  Our P(k=0)=0 is
    essentially setting the integrated power below our minimum k value to zero.  The implications of
    the discrete representation, and the P(k=0)=0 choice, are discussed in more detail in
    `devel/modules/lensing_engine.pdf`.

    The effective shear correlation function for the gridded points will be modified both because of
    the DFT approach to representing shears according to a power spectrum, and because of the power
    cutoff below and above the minimum k values.  The latter effect can be particularly important on
    large scales, so the buildGrid() method has some keywords that can be used to reduce the
    impact of the minimum k set by the grid extent.  The calculateXi() method can be used to
    calculate the expected shear correlation functions given the minimum and maximum k for some grid
    (but ignoring the discrete vs. continuous Fourier transform effects), for comparison with some
    ideal theoretical correlation function given an infinite k range.

    When interpolating the shears to non-gridded points, the shear correlation function and power
    spectrum are modified; see the getShear and other `get` method docstrings for more details.

    The power spectra to be used
    ----------------------------

    When creating a PowerSpectrum instance, you must specify at least one of the E or B mode power
    spectra, which is normally given as a function P(k).  The typical thing is to just use a lambda
    function in Python (i.e., a function that is not associated with a name); for example, to define
    P(k)=k^2, one would use `lambda k : k**2`.  But the power spectra can also be more complicated
    user-defined functions that take a single argument k and return the power at that k value, or
    they can be instances of the LookupTable class for power spectra that are known at particular k
    values but for which there is not a simple analytic form.
    
    Cosmologists often express the power spectra in terms of an expansion in spherical harmonics
    (ell), i.e., the C_ell values.  In the flat-sky limit, we can replace ell with k and C_ell with
    P(k).  Thus, k and P(k) have dimensions of inverse angle and angle^2, respectively.  It is quite
    common for people to plot ell(ell+1)C_ell/2pi, a dimensionless quantity; the analogous flat-sky
    quantity is Delta^2 = k^2 P(k)/2pi.  By default, the PowerSpectrum object assumes it is getting
    P(k), but it is possible to instead give it Delta^2 by setting the optional keyword `delta2 =
    True` in the constructor.

    The power functions must return a list/array that is the same size as what they are given, e.g.,
    in the case of no power or constant power, a function that just returns a float would not be
    permitted; it would have to return an array of floats all with the same value.

    It is important to note that the power spectra used to initialize the PowerSpectrum object
    should use the same units for k and P(k), i.e., if k is in inverse radians then P(k) should be
    in radians^2 (as is natural for outputs from a cosmological shear power spectrum calculator).
    However, when we actually draw images, there is a natural scale that defines the pitch of the
    image, which is typically taken to be arcsec.  This definition of a specific length scale
    means that by default we assume all quantities to the PowerSpectrum are in arcsec, and those are
    the units used for internal calculations, but the `units` keyword can be used to specify
    different input units for P(k) (again, within the constraint that k and P(k) must be
    consistent).  If the `delta2` keyword is set to specify that the input is actually the
    dimensionless power Delta^2, then the input `units` are taken to apply only to the k values.

    @param e_power_function A function or other callable that accepts a Numpy array of |k| values,
                            and returns the E-mode power spectrum P_E(|k|) in an array of the same
                            shape.  The function should return the power spectrum desired in the E
                            (gradient) mode of the image.
                            It may also be a string that can be converted to a function using
                            `eval('lambda k : '+e_power_function)`, a LookupTable, or file_name from
                            which to read in a LookupTable.  If a file_name is given, the resulting
                            LookupTable uses the defaults for the LookupTable class, namely spline
                            interpolation in P(k).  Users who wish to deviate from those defaults
                            (for example, to interpolate in log(P) and log(k), as might be more
                            natural for power-law functions) should instead read in the file to
                            create a LookupTable using the necessary non-default settings.
                            [default: None, which means no E-mode power.]
    @param b_power_function A function or other callable that accepts a Numpy array of |k| values,
                            and returns the B-mode power spectrum P_B(|k|) in an array of the same
                            shape.  The function should return the power spectrum desired in the B
                            (curl) mode of the image.
                            It may also be a string that can be converted to a function using
                            `eval('lambda k : '+b_power_function)`, a LookupTable, or file_name from
                            which to read in a LookupTable.
                            [default: None, which means no B-mode power.]
    @param delta2           Is the power actually given as dimensionless Delta^2, which requires us
                            to multiply by 2pi / k^2 to get the shear power P(k) in units of
                            angle^2?  [default: False]
    @param units            The angular units used for the power spectrum (i.e. the units of 
                            k^-1 and sqrt(P)). This should be either a galsim.AngleUnit instance
                            (e.g. galsim.radians) or a string (e.g. 'radians'). [default: arcsec]
    """
    _req_params = {}
    _opt_params = { 'e_power_function' : str, 'b_power_function' : str,
                    'delta2' : bool, 'units' : str }
    _single_params = []
    _takes_rng = False
    _takes_logger = False

    def __init__(self, e_power_function=None, b_power_function=None, delta2=False,
                 units=galsim.arcsec):
        # Check that at least one power function is not None
        if e_power_function is None and b_power_function is None:
            raise AttributeError(
                "At least one of e_power_function or b_power_function must be provided.")
                
        self.e_power_function = e_power_function
        self.b_power_function = b_power_function
        self.delta2 = delta2

        # Try these conversions, but we don't actually keep the output.  This just 
        # provides a way to test if the arguments are sane.
        # Note: we redo this in buildGrid for real rather than keeping the outputs
        # (e.g. in self.e_power_function, self.b_power_function) so that PowerSpectrum is 
        # picklable.  It turns out lambda functions are not picklable.
        self._convert_power_function(self.e_power_function,'e_power_function')
        self._convert_power_function(self.b_power_function,'b_power_function')

        # Check validity of units
        if isinstance(units, basestring):
            # if the string is invalid, this raises a reasonable error message.
            units = galsim.angle.get_angle_unit(units)
        if not isinstance(units, galsim.AngleUnit):
            raise ValueError("units must be either an AngleUnit or a string")

        if units == galsim.arcsec:
            self.scale = 1
        else:
            self.scale = 1. * units / galsim.arcsec


    def buildGrid(self, grid_spacing=None, ngrid=None, rng=None, interpolant=None,
                  center=galsim.PositionD(0,0), units=galsim.arcsec, get_convergence=False,
                  kmax_factor=1, kmin_factor=1, bandlimit="hard"):
        """Generate a realization of the current power spectrum on the specified grid.

        Basic functionality
        -------------------

        This function will generate a Gaussian random realization of the specified E and B mode
        shear power spectra at a grid of positions, specified by the input parameters `grid_spacing`
        (distance between grid points) and `ngrid` (number of grid points in each direction.)  Units
        for `grid_spacing` and `center` can be specified using the `units` keyword; the default is
        arcsec, which is how all values are stored internally.  It automatically computes and stores
        grids for the shears and convergence.  However, since many users are primarily concerned
        with shape distortion due to shear, the default is to return only the shear components; the
        `get_convergence` keyword can be used to also return the convergence.

        The quantities that are returned are the theoretical shears and convergences, usually
        denoted gamma and kappa, respectively.  Users who wish to obtain the more
        observationally-relevant reduced shear and magnification (that describe real lensing
        distortions) can either use the getShear(), getMagnification(), or getLensing() methods
        after buildGrid(), or can use the convenience function galsim.lensing_ps.theoryToObserved()
        to convert from theoretical to observed quantities.

        Effects of DFT approach, and keywords that can be used to ameliorate them
        -------------------------------------------------------------------------

        Note that the shears generated using this method correspond to the PowerSpectrum multiplied
        by a sharp bandpass filter, set by the dimensions of the grid.

        The filter sets `P(k)` = 0 for

            |k1|, |k2| < kmin / 2

        and
            |k1|, |k2| > kmax + kmin / 2

        where
            kmin = 2. * pi / (ngrid * grid_spacing)
            kmax = pi / grid_spacing

        and where we have adopted the convention that grid points at a given `k` represent the
        interval between `k - (Delta k)/2` and `k + (Delta k)/2` (noting that the grid spacing
        `Delta k` in k space is equivalent to `kmin`).

        It is worth remembering that this bandpass filter will *not* look like a circular annulus
        in 2D k space, but is rather more like a thick-sided picture frame, having a small square
        central cutout of dimensions `kmin` by `kmin`.  These properties are visible in the shears
        generated by this method. 

        If you care about these effects and want to ameliorate their effect, there are two
        optional kwargs you can provide: `kmin_factor` and `kmax_factor`, both of which are 1
        by default.  These should be integers >= 1 that specify some factor smaller or larger
        (for kmin and kmax respectively) you want the code to use for the underlying grid in 
        fourier space.  The final shear grid is returned using the specified `ngrid` and 
        `grid_spacing` parameters.  But the intermediate grid in Fourier space will be larger
        by the specified factors.

        Note: These are really just for convenience, since you could easily get the same effect
        by providing different values of ngrid and grid_spacing and then take a subset of them.
        The `kmin_factor` and `kmax_factor` just handle the scalings appropriately for you.

        Use of `kmin_factor` and `kmax_factor` should depend on the desired application.  For
        accurate representation of power spectra, one should not change these values from their
        defaults of 1.  Changing them from one means the E- and B-mode power spectra that are input
        will be valid for the larger intermediate grids that get generated in Fourier space, but not
        necessarily for the smaller ones that get returned to the user.  However, for accurate
        representation of cosmological shear correlation functions, use of `kmin_factor` larger than
        one can be helpful in getting the shear correlations closer to the ideal theoretical ones
        (see `devel/module/lensing_engine.pdf` for details).

        Aliasing
        --------

        If the user provides a power spectrum that does not include a cutoff at kmax, then our
        method of generating shears will result in aliasing that will show up in both E- and
        B-modes.  Thus the buildGrid() method accepts an optional keyword argument called
        `bandlimit` that can tell the PowerSpectrum object to cut off power above kmax
        automatically, where the relevant kmax is larger than the grid Nyquist frequency by a factor
        of `kmax_factor`.  The allowed values for `bandlimit` are None (i.e., do nothing), `hard`
        (set power to zero above the band limit), or `soft` (use an arctan-based softening function
        to make the power go gradually to zero above the band limit.  By default, `bandlimit=hard`.
        Use of this keyword does nothing to the internal representation of the power spectrum, so if
        the user calls the buildGrid() method again, they will need to set `bandlimit` again (and if
        their grid setup is different in a way that changes `kmax`, then that's fine).

        Interpolation
        -------------

        If the grid is being created for the purpose of later interpolating to random positions, the
        following findings should be kept in mind: since the interpolant modifies the effective
        shear correlation function on scales comparable to <~3x the grid spacing, the grid spacing
        should be chosen to be at least 3 times smaller than the minimum scales on which the user
        wishes to reproduce the shear correlation function accurately.  Ideally, the grid should be
        somewhat larger than the region in which shears at random points are needed, so that edge
        effects in the interpolation will not be important.  For this purpose, there should be >~5
        grid points outside of the region in which interpolation will take place.  Ignoring this
        edge effect and using the grid for interpolation out to its edges can suppress shear
        correlations on all scales by an amount that depends on the grid size; for a 100x100 grid,
        the suppression is ~2-3%.  Note that the above numbers came from tests that use a
        cosmological shear power spectrum; precise figures for this suppression can also depend on
        the shear correlation function itself.

        Sign conventions and other info
        -------------------------------

        Note also that the convention for axis orientation differs from that for the GREAT10
        challenge, so when using codes that deal with GREAT10 challenge outputs, the sign of our g2
        shear component must be flipped.

        For more information on the effects of finite grid representation of the power spectrum 
        see `devel/modules/lensing_engine.pdf`.

        Some examples:

        1. Get shears on a grid of points separated by 1 arcsec:

               my_ps = galsim.PowerSpectrum(lambda k : k**2)
               g1, g2 = my_ps.buildGrid(grid_spacing = 1., ngrid = 100)

           The returned g1, g2 are 2-d numpy arrays of values, corresponding to the values of
           g1 and g2 at the locations of the grid points.

           For a given value of grid_spacing and ngrid, we could get the x and y values on the
           grid using

               import numpy as np
               min = (-ngrid/2 + 0.5) * grid_spacing
               max = (ngrid/2 - 0.5) * grid_spacing
               x, y = np.meshgrid(np.arange(min,max+grid_spacing,grid_spacing),
                                  np.arange(min,max+grid_spacing,grid_spacing))

           where the center of the grid is taken to be (0,0).

        2. Rebuild the grid using a particular rng and set the location of the center of the grid
           to be something other than the default (0,0)

               g1, g2 = my_ps.buildGrid(grid_spacing = 8., ngrid = 65,
                                        rng = galsim.BaseDeviate(1413231),
                                        center = (256.5, 256.5) )

        3. Make a PowerSpectrum from a tabulated P(k) that gets interpolated to find the power at
           all necessary values of k, then generate shears and convergences on a grid, and convert
           to reduced shear and magnification so they can be used to transform galaxy images.
           Assuming that k and P_k are either lists, tuples, or 1d Numpy arrays containing k and
           P(k):

               tab_pk = galsim.LookupTable(k, P_k)
               my_ps = galsim.PowerSpectrum(tab_pk)
               g1, g2, kappa = my_ps.buildGrid(grid_spacing = 1., ngrid = 100,
                                               get_convergence = True)
               g1_r, g2_r, mu = galsim.lensing_ps.theoryToObserved(g1, g2, kappa)

        @param grid_spacing     Spacing for an evenly spaced grid of points, by default in arcsec
                                for consistency with the natural length scale of images created
                                using the draw or drawShoot methods.  Other units can be specified
                                using the `units` keyword.
        @param ngrid            Number of grid points in each dimension.  [Must be an integer]
<<<<<<< HEAD
        @param rng              A galsim.GaussianDeviate object for drawing the random numbers.
                                (Alternatively, any BaseDeviate can be used.) [default: None]
        @param interpolant      Interpolant that will be used for interpolating the gridded shears
                                by methods like getShear(), getConvergence(), etc. if they are
                                later called. [default: galsim.Linear()]
        @param center           If setting up a new grid, define what position you want to consider
                                the center of that grid.  Units must be consistent with those for
                                `grid_spacing`.  [default: galsim.PositionD(0,0)]
        @param units            The angular units used for the positions.  [default; arcsec]
=======
        @param rng              (Optional) A galsim.GaussianDeviate object for drawing the random
                                numbers.  (Alternatively, any BaseDeviate can be used.)
                                [default `rng = None`]
        @param interpolant      (Optional) Interpolant that will be used for interpolating the
                                gridded shears by methods like getShear(), getConvergence(), etc. if
                                they are later called. [default `interpolant = galsim.Lanczos(5)`]
        @param center           (Optional) If setting up a new grid, define what position you
                                want to consider the center of that grid.  Units must be consistent
                                with those for `grid_spacing`.  [default `center = (0,0)`]
        @param units            The angular units used for the positions.  [default = arcsec]
>>>>>>> fcf1ad9b
        @param get_convergence  Return the convergence in addition to the shear?  Regardless of the
                                value of `get_convergence`, the convergence will still be computed
                                and stored for future use. [default: False]
        @param kmin_factor      Factor by which the grid spacing in fourier space is smaller than
                                the default.  i.e.
                                    kmin = 2. * pi / (ngrid * grid_spacing) / kmin_factor
                                [default: 1; must be an integer]
        @param kmax_factor      Factor by which the overall grid in fourier space is larger than
                                the default.  i.e.
                                    kmax = pi / grid_spacing * kmax_factor
<<<<<<< HEAD
                                [default: 1; must be an integer]
=======
                                [default `kmax_factor = 1`; must be an integer]
        @param bandlimit        (Optional) Keyword determining how to handle power P(k) above the
                                limiting k value, kmax.  The options None, 'hard', and 'soft'
                                correspond to doing nothing (i.e., allow P(>kmax) to be aliased to
                                lower k values), cutting off all power above kmax, and applying a
                                softening filter to gradually cut off power above kmax.  Use of this
                                keyword does not modify the internally-stored power spectrum, just
                                the shears generated for this particular call to
                                buildGrid(). [default `bandlimit="hard"`]
>>>>>>> fcf1ad9b

        @returns the tuple (g1,g2[,kappa]), where each is a 2-d NumPy array and kappa is included
                 iff `get_convergence` is set to True.
        """
        # Check problem cases for regular grid of points
        if grid_spacing is None or ngrid is None:
            raise ValueError("Both a spacing and a size are required for buildGrid.")
        # Check for validity of integer values
        if not isinstance(ngrid, int):
            if ngrid != int(ngrid):
                raise ValueError("ngrid must be an integer")
            ngrid = int(ngrid)
        if not isinstance(kmin_factor, int):
            if kmin_factor != int(kmin_factor):
                raise ValueError("kmin_factor must be an integer")
            kmin_factor = int(kmin_factor)
        if not isinstance(kmax_factor, int):
            if kmax_factor != int(kmax_factor):
                raise ValueError("kmax_factor must be an integer")
            kmax_factor = int(kmax_factor)

        # Check if center is a Position
        if isinstance(center,galsim.PositionD):
            pass  # This is what it should be
        elif isinstance(center,galsim.PositionI):
            # Convert to a PositionD
            center = galsim.PositionD(center.x, center.y)
        elif isinstance(center, tuple) and len(center) == 2:
            # Convert (x,y) tuple to PositionD
            center = galsim.PositionD(center[0], center[1])
        else:
            raise TypeError("Unable to parse the input center argument for buildGrid")

        # Automatically convert units to arcsec at the outset, then forget about it.  This is
        # because PowerSpectrum by default wants to work in arsec, and all power functions are
        # automatically converted to do so, so we'll also do that here.
        if isinstance(units, basestring):
            # if the string is invalid, this raises a reasonable error message.
            units = galsim.angle.get_angle_unit(units)
        if not isinstance(units, galsim.AngleUnit):
            raise ValueError("units must be either an AngleUnit or a string")
        if units != galsim.arcsec:
            scale_fac = (1.*units) / galsim.arcsec
            center *= scale_fac
            grid_spacing *= scale_fac

        # The final grid spacing that will be in the computed images is grid_spacing/kmax_factor.
        self.grid_spacing = grid_spacing/kmax_factor
        self.center = center

        # We have to make an adjustment to the center value to account for how the xValue function
        # of SBInterpolatedImage works.  xValue(0,0) gives the image value at the _nominal_
        # image center.  i.e. the location you get from im.center().  However, for even-sized
        # images, this isn't the true center, since it is constrained to be a PositionI,
        # and the true center is halfway between two pixels.  
        # Therefore, we would want an input position of center to use xValue(-0.5, -0.5) in that
        # case.  Or, equivalently, we want an input position of center + (0.5,0.5)*grid_spacing
        # to use xValue(0,0).
        if ngrid % 2 == 0:
            self.center += galsim.PositionD(0.5,0.5) * self.grid_spacing
            self.adjust_center = True
        else:
            self.adjust_center = False

        # It is also convenient to store the bounds within which an input position is allowed.
        self.bounds = galsim.BoundsD( center.x - ngrid * grid_spacing / 2. ,
                                      center.x + ngrid * grid_spacing / 2. ,
                                      center.y - ngrid * grid_spacing / 2. ,
                                      center.y + ngrid * grid_spacing / 2. )
        # Expand the bounds slightly to make sure rounding errors don't lead to points on the 
        # edge being considered off the edge.
        self.bounds = self.bounds.expand( 1. + 1.e-15 )

        # Make a GaussianDeviate if necessary
        if rng is None:
            gd = galsim.GaussianDeviate()
        elif isinstance(rng, galsim.BaseDeviate):
            gd = galsim.GaussianDeviate(rng)
        else:
            raise TypeError("The rng provided to buildGrid is not a BaseDeviate")

        # Check that the interpolant is valid.  (Don't save the result though in case it is
        # a string -- we don't want to mess up picklability.)
        if interpolant is None:
            self.interpolant = 'lanczos5'
        else:
            self.interpolant = interpolant
            galsim.utilities.convert_interpolant_to_2d(interpolant)

        # Convert power_functions into callables:
        e_power_function = self._convert_power_function(self.e_power_function,'e_power_function')
        b_power_function = self._convert_power_function(self.b_power_function,'b_power_function')

        # Figure out how to apply band limit if requested.
        # Start by calculating kmax in the appropriate units:
        # Generally, it should be kmax_factor*pi/(input grid spacing).  We have already converted
        # the user-input grid spacing to arcsec, the units that the PowerSpectrum class uses
        # internally, and divided it by kmax_factor to get self.grid_spacing, so here we just use
        # pi/self.grid_spacing.
        k_max = np.pi / self.grid_spacing
        if bandlimit == 'hard':
            def bandlimit_func(k, k_max):
                return self._hard_cutoff(k, k_max)
        elif bandlimit == 'soft':
            def bandlimit_func(k, k_max):
                return self._softening_function(k, k_max)
        elif bandlimit == None:
            def bandlimit_func(k, k_max):
                return 1.0
        else:
            raise RuntimeError("Unrecognized option for band limit!")

        # If we actually have dimensionless Delta^2, then we must convert to power
        # P(k) = 2pi Delta^2 / k^2, 
        # which has dimensions of angle^2.
        if e_power_function is None:
            p_E = None
        elif self.delta2:
            # Here we have to go from Delta^2 (dimensionless) to P = 2pi Delta^2 / k^2.  We want to
            # have P and therefore 1/k^2 in units of arcsec, so we won't rescale the k that goes in
            # the denominator.  This naturally gives P(k) in arcsec^2.
            p_E = lambda k : (2.*np.pi) * e_power_function(self.scale*k)/(k**2) * \
                bandlimit_func(self.scale*k, self.scale*k_max)
        elif self.scale != 1:
            # Here, the scale comes in two places:
            # The units of k have to be converted from 1/arcsec, which GalSim wants to use, into
            # whatever the power spectrum function was defined to use.
            # The units of power have to be converted from (input units)^2 as returned by the power
            # function, to Galsim's units of arcsec^2.
            # Recall that scale is (input units)/arcsec.
            p_E = lambda k : e_power_function(self.scale*k)*(self.scale**2) * \
                bandlimit_func(self.scale*k, self.scale*k_max)
        else:
            p_E = lambda k : e_power_function(k) * bandlimit_func(k, k_max)

        if b_power_function is None:
            p_B = None
        elif self.delta2:
            p_B = lambda k : (2.*np.pi) * b_power_function(self.scale*k)/(k**2) * \
                bandlimit_func(self.scale*k, self.scale*k_max)
        elif self.scale != 1:
            p_B = lambda k : b_power_function(self.scale*k)*(self.scale**2) * \
                bandlimit_func(self.scale*k, self.scale*k_max)
        else:
            p_B = lambda k : b_power_function(k) * bandlimit_func(k, k_max)

        # Build the grid 
        psr = PowerSpectrumRealizer(ngrid*kmin_factor*kmax_factor, grid_spacing/kmax_factor,
                                    p_E, p_B)
        self.grid_g1, self.grid_g2, self.grid_kappa = psr(gd)
        if kmin_factor != 1 or kmax_factor != 1:
<<<<<<< HEAD
            # Need to make sure the rows are continguous so we can use it in the constructor 
            # of the ImageD objects below.  This requires a copy.
=======
            # Need to make sure the rows are contiguous so we can use it in the constructor 
            # of the ImageViewD objects below.  This requires a copy.
>>>>>>> fcf1ad9b
            s = slice(0,ngrid*kmax_factor,kmax_factor)
            self.grid_g1 = np.array(self.grid_g1[s,s], copy=True, order='C')
            self.grid_g2 = np.array(self.grid_g2[s,s], copy=True, order='C')
            self.grid_kappa = np.array(self.grid_kappa[s,s], copy=True, order='C')
            
        # Set up the images to be interpolated.
        # Note: We don't make the SBInterpolatedImages yet, since it's not picklable. 
        #       So we wait to create them when we are actually going to use them.
        self.im_g1 = galsim.ImageD(self.grid_g1)
        self.im_g2 = galsim.ImageD(self.grid_g2)
        self.im_kappa = galsim.ImageD(self.grid_kappa)

        if get_convergence:
            return self.grid_g1, self.grid_g2, self.grid_kappa
        else:
            return self.grid_g1, self.grid_g2

    def subsampleGrid(self, subsample_fac, get_convergence=False):
        """Routine to use a regular subset of the grid points without a completely new call to
        buildGrid.

        This routine can be used after buildGrid(), in order to use a subset of the grid points
        corresponding to every Nth point along both dimensions.  All internally-stored parameters
        such as the shear and convergence values, the grid spacing, etc. get properly updated.

        @param subsample_fac      Factor by which to subsample the gridded shear and convergence
                                  fields.  This is currently required to be a factor of ngrid.
        @param get_convergence    Return the convergence in addition to the shear?  Regardless of the
                                  value of `get_convergence`, the convergence will still be computed
                                  and stored for future use. [Default: `get_convergence=False`]
        """
        # Check that buildGrid has already been called.
        if not hasattr(self, 'im_g1'):
            raise RuntimeError("PowerSpectrum.buildGrid must be called before subsampleGrid")

        # Check that subsample_fac is a factor of ngrid.
        effective_ngrid = self.im_g1.array.shape[0]
        if not isinstance(subsample_fac,int) or effective_ngrid%subsample_fac!=0 or subsample_fac<=1:
            raise RuntimeError("Subsample factor must be an integer>1 that divides the grid size!")

        # Make new array subsamples and turn them into ImageViews
        self.im_g1 = galsim.ImageViewD(
            np.ascontiguousarray(self.im_g1.array[::subsample_fac,::subsample_fac]))
        self.im_g2 = galsim.ImageViewD(
            np.ascontiguousarray(self.im_g2.array[::subsample_fac,::subsample_fac]))
        self.im_kappa = galsim.ImageViewD(
            np.ascontiguousarray(self.im_kappa.array[::subsample_fac,::subsample_fac]))

        # Update internal parameters: grid_spacing, center.
        if self.adjust_center:
            self.center += galsim.PositionD(0.5,0.5) * self.grid_spacing * (subsample_fac-1)
        self.grid_spacing *= subsample_fac

        if get_convergence:
            return self.grid_g1, self.grid_g2, self.grid_kappa
        else:
            return self.grid_g1, self.grid_g2

    def _convert_power_function(self, pf, pf_str):
        if pf is None: return None

        # Convert string inputs to either a lambda function or LookupTable
        if isinstance(pf,str):
            import os
            if os.path.isfile(pf):
                pf = galsim.LookupTable(file=pf)
            else:
                pf = eval('lambda k : ' + pf)

        # Check that the function is sane.
        # Note: Only try tests below if it's not a LookupTable.
        #       (If it's a LookupTable, then it could be a valid function that isn't 
        #        defined at k=1, and by definition it must return something that is the 
        #        same length as the input.)
        if not isinstance(pf, galsim.LookupTable):
            f1 = pf(np.array((0.1,1.)))
            fake_arr = np.zeros(2)
            fake_p = pf(fake_arr)
            if isinstance(fake_p, float):
                raise AttributeError(
                    "Power function MUST return a list/array same length as input")
        return pf

    def calculateXi(self, grid_spacing, ngrid, kmax_factor=1, kmin_factor=1, n_theta=100,
                    units=galsim.arcsec, bandlimit="hard"):
        """Calculate shear correlation functions for the current power spectrum on the specified grid.

        This function will calculate the theoretical shear correlation functions, xi_+ and xi_-, for
        this power spectrum and the grid configuration specified using keyword arguments, taking
        into account the minimum and maximum k range implied by the grid parameters, kmin_factor,
        and kmax_factor.  Most theoretical correlation function calculators assume an infinite k
        range, so this utility can be used to check how close the chosen grid parameters (and the
        implied minimum and maximum k) come to the "ideal" result.  This is particularly useful on
        large scales, since in practice the finite grid extent limits the minimum k value and
        therefore can suppress shear correlations on large scales.  Note that the actual shear
        correlation function in the generated shears will still differ from the one calculated here
        due to differences between the discrete and continuous Fourier transform.

        The quantities that are returned are three NumPy arrays: separation theta (in the adopted
        units), xi_+, and xi_-.  These are defined in terms of the E- and B-mode shear power
        spectrum as in the document `devel/modules/lensing_engine.pdf`, equations 2 and 3.  The
        values that are returned are for a particular theta value, not an average over a range of
        theta values in some bin of finite width.

        This method has been tested with cosmological shear power spectra; users should check for
        sanity of outputs if attempting to use power spectra that have very different scalings with
        k.

        @param grid_spacing     Spacing for an evenly spaced grid of points, by default in arcsec
                                for consistency with the natural length scale of images created
                                using the draw or drawShoot methods.  Other units can be specified
                                using the `units` keyword.
        @param ngrid            Number of grid points in each dimension.  [Must be an integer]
        @param units            The angular units used for the positions.  [default = arcsec]
        @param kmin_factor      (Optional) Factor by which the grid spacing in fourier space is 
                                smaller than the default.  i.e. 
                                    kmin = 2. * pi / (ngrid * grid_spacing) / kmin_factor
                                [default `kmin_factor = 1`; must be an integer]
        @param kmax_factor      (Optional) Factor by which the overall grid in fourier space is 
                                larger than the default.  i.e. 
                                    kmax = pi / grid_spacing * kmax_factor
                                [default `kmax_factor = 1`; must be an integer]
        @param n_theta          (Optional) Number of logarithmically spaced bins in angular
                                separation. [default `n_theta=100`]
        @param bandlimit        (Optional) Keyword determining how to handle power P(k) above the
                                limiting k value, kmax.  The options None, 'hard', and 'soft'
                                correspond to doing nothing (i.e., allow P(>kmax) to be aliased to
                                lower k values), cutting off all power above kmax, and applying a
                                softening filter to gradually cut off power above kmax.  Use of this
                                keyword does not modify the internally-stored power spectrum, just
                                the result generated by this particular call to `calculateXi`.
                                [default `bandlimit="hard"`]

        @return theta, xi_+, xi_-   1-d NumPy arrays for the angular separation theta and the two
                                    shear correlation functions.
        """
        # Check for validity of integer values
        if not isinstance(ngrid, int):
            if ngrid != int(ngrid):
                raise ValueError("ngrid must be an integer")
            ngrid = int(ngrid)
        if not isinstance(kmin_factor, int):
            if kmin_factor != int(kmin_factor):
                raise ValueError("kmin_factor must be an integer")
            kmin_factor = int(kmin_factor)
        if not isinstance(kmax_factor, int):
            if kmax_factor != int(kmax_factor):
                raise ValueError("kmax_factor must be an integer")
            kmax_factor = int(kmax_factor)
        if not isinstance(n_theta, int):
            if n_theta != int(n_theta):
                raise ValueError("n_theta must be an integer")
            n_theta = int(n_theta)

        # Automatically convert units to arcsec at the outset, then forget about it.  This is
        # because PowerSpectrum by default wants to work in arsec, and all power functions are
        # automatically converted to do so, so we'll also do that here.
        if isinstance(units, basestring):
            # if the string is invalid, this raises a reasonable error message.
            units = galsim.angle.get_angle_unit(units)
        if not isinstance(units, galsim.AngleUnit):
            raise ValueError("units must be either an AngleUnit or a string")
        if units != galsim.arcsec:
            scale_fac = (1.*units) / galsim.arcsec
            grid_spacing *= scale_fac
        else:
            scale_fac = 1.

        # Decide on a grid of separation values.  Do this in arcsec, for consistency with the
        # internals of the PowerSpectrum class.
        min_sep = grid_spacing
        max_sep = ngrid*grid_spacing
        theta = np.logspace(np.log10(min_sep), np.log10(max_sep), n_theta)

        # Set up the power spectrum to use for the calculations, just as in buildGrid.
        # Convert power_functions into callables:
        e_power_function = self._convert_power_function(self.e_power_function,'e_power_function')
        b_power_function = self._convert_power_function(self.b_power_function,'b_power_function')

        # Apply band limit if requested; see comments in 'buildGrid()' for more details.
        k_max = kmax_factor * np.pi / grid_spacing
        if bandlimit == 'hard':
            def bandlimit_func(k, k_max):
                return self._hard_cutoff(k, k_max)
        elif bandlimit == 'soft':
            def bandlimit_func(k, k_max):
                return self._softening_function(k, k_max)
        elif bandlimit == None:
            def bandlimit_func(k, k_max):
                return 1.0
        else:
            raise RuntimeError("Unrecognized option for band limit!")

        # If we actually have dimensionless Delta^2, then we must convert to power
        # P(k) = 2pi Delta^2 / k^2, 
        # which has dimensions of angle^2.
        if e_power_function is None:
            p_E = None
        elif self.delta2:
            # Here we have to go from Delta^2 (dimensionless) to P = 2pi Delta^2 / k^2.  We want to
            # have P and therefore 1/k^2 in units of arcsec, so we won't rescale the k that goes in
            # the denominator.  This naturally gives P(k) in arcsec^2.
            p_E = lambda k : (2.*np.pi) * e_power_function(self.scale*k)/(k**2) * \
                bandlimit_func(self.scale*k, self.scale*k_max)
        elif self.scale != 1:
            # Here, the scale comes in two places:
            # The units of k have to be converted from 1/arcsec, which GalSim wants to use, into
            # whatever the power spectrum function was defined to use.
            # The units of power have to be converted from (input units)^2 as returned by the power
            # function, to Galsim's units of arcsec^2.
            # Recall that scale is (input units)/arcsec.
            p_E = lambda k : e_power_function(self.scale*k)*(self.scale**2) * \
                bandlimit_func(self.scale*k, self.scale*k_max)
        else:
            p_E = lambda k : e_power_function(k) * bandlimit_func(k, k_max)

        if b_power_function is None:
            p_B = None
        elif self.delta2:
            p_B = lambda k : (2.*np.pi) * b_power_function(self.scale*k)/(k**2) * \
                bandlimit_func(self.scale*k, self.scale*k_max)
        elif self.scale != 1:
            p_B = lambda k : b_power_function(self.scale*k)*(self.scale**2) * \
                bandlimit_func(self.scale*k, self.scale*k_max)
        else:
            p_B = lambda k : b_power_function(k) * bandlimit_func(k, k_max)

        # Get k_min value in arcsec:
        k_min = 2.*np.pi / (ngrid * grid_spacing * kmin_factor)

        # Do the actual integration for each of the separation values, now that we have power
        # spectrum functions p_E and p_B.
        xi_p = np.zeros(n_theta)
        xi_m = np.zeros(n_theta)
        for i_theta in range(n_theta):
            # Usually theory calculations use radians.  However, our k and P are already set up to
            # use arcsec, so we need theta to be in arcsec (which it already is) in order for the
            # units to work out right.
            # xi_p = (1/2pi) \int (P_E + P_B) J_0(k theta) k dk
            # xi_m = (1/2pi) \int (P_E - P_B) J_4(k theta) k dk
            if p_E is not None and p_B is not None:
                integrand_p = xip_integrand(p_E + p_B, theta[i_theta])
                integrand_m = xim_integrand(p_E - p_B, theta[i_theta])
            elif p_E is not None:
                integrand_p = xip_integrand(p_E, theta[i_theta])
                integrand_m = xim_integrand(p_E, theta[i_theta])
            else:
                integrand_p = xip_integrand(p_B, theta[i_theta])
                integrand_m = xim_integrand(-p_B, theta[i_theta])
            xi_p[i_theta] = galsim.integ.int1d(integrand_p, k_min, k_max, rel_err=1.e-6,
                                               abs_err=1.e-12)
            xi_m[i_theta] = galsim.integ.int1d(integrand_m, k_min, k_max, rel_err=1.e-6,
                                               abs_err=1.e-12)
        xi_p /= (2.*np.pi)
        xi_m /= (2.*np.pi)

        # Now convert the array of separation values back to whatever units were used as inputs to
        # this function.
        theta /= scale_fac

        # Return arrays with results.
        return theta, xi_p, xi_m

    def _softening_function(self, k, k_max):
        """Softening function for the power spectrum band-limiting step, instead of a hard cut in k.

        We use an arctan function to go smoothly from 1 to 0 above k_max.  The input k values can be
        in any units, as long as the choice of units for `k` and `k_max` is the same.

        @param k       Fourier wavenumber k.
        @param k_max   Fourier wavenumber for the maximum k value.
        """
        # The magic numbers in the code below come from the following:
        # We define the function as
        #     (arctan[A log(k/k_max) + B] + pi/2)/pi
        # For our current purposes, we will define A and B by requiring that this function go to 0.95
        # (0.05) for k/k_max = 0.95 (1).  This gives two equations:
        #     0.95 = (arctan[log(0.95) A + B] + pi/2)/pi
        #     0.05 = (arctan[B] + pi/2)/pi.
        # We will solve the second equation:
        #     -0.45 pi = arctan(B), or
        #     B = tan(-0.45 pi).
        b = np.tan(-0.45*np.pi)
        # Then, we get A from the first equation:
        #     0.45 pi = arctan[log(0.95) A + B]
        #     tan(0.45 pi) = log(0.95) A  + B
        a = (np.tan(0.45*np.pi)-b) / np.log(0.95)
        return (np.arctan(a*np.log(k/k_max)+b) + np.pi/2.)/np.pi

    def _hard_cutoff(self, k, k_max):
        if isinstance(k, float):
            return float(k < k_max)
        elif isinstance(k, list) or isinstance(k, tuple):
            return (np.array(k) < k_max).astype(float)
        else: return (k < k_max).astype(float)

    def _wrap_image(self, im, border=7):
        """
        Utility function to wrap an input image with some number of border pixels.  By default, the
        number of border pixels is 7, but this function works as long as it's less than the size of
        the input image itself.  This function is used for periodic interpolation by the
        getShear() and other methods, but eventually if we make a 2d LookupTable-type class, this
        should become a method of that class.
        """
        # We should throw an exception if the image is smaller than 'border', since at this point
        # this process doesn't make sense.
        if im.bounds.xmax - im.bounds.xmin < border:
            raise RuntimeError("Periodic wrapping does not work with images this small!")
        expanded_bounds = galsim.BoundsI(im.bounds.xmin-border, im.bounds.xmax+border,
                                         im.bounds.ymin-border, im.bounds.xmax+border)
        # Make new image with those bounds.
        im_new = galsim.ImageD(expanded_bounds)
        # Make the central subarray equal to what we want.
        im_new[im.bounds] = galsim.Image(im)
        # Set the empty bits around the center properly.  There are four strips around the edge, and
        # 4 corner squares that need to be filled in.  Surely there must be a smarter python-y way
        # of doing this, but I'm not clever enough to figure it out.  This is basically the grossest
        # code I've ever written, but it works properly.  Anyone who wants is welcome to fix it.
        #
        # Mike suggested a way to optimize it slightly, if we find that speed is an issue later on:
        # We can make just 4 copies, corresponding to
        # * Strip along left side.
        # * Upper left and strip along top can be done together.
        # * Lower left and strip along bottom can be done together.
        # * Upper right, strip along right, and lower right can be done together.
        # The code will also be a bit neater this way.
        #
        ## Strip along left-hand side
        b1 = border-1
        im_new[galsim.BoundsI(expanded_bounds.xmin, im.bounds.xmin-1,
                              im.bounds.ymin, im.bounds.ymax)] = \
                              galsim.Image(im[galsim.BoundsI(im.bounds.xmax-b1,im.bounds.xmax,
                                                             im.bounds.ymin, im.bounds.ymax)])
        ## Strip along right-hand side
        im_new[galsim.BoundsI(im.bounds.xmax+1, expanded_bounds.xmax,
                              im.bounds.ymin, im.bounds.ymax)] = \
                              galsim.Image(im[galsim.BoundsI(im.bounds.xmin, im.bounds.xmin+b1,
                                                             im.bounds.ymin, im.bounds.ymax)])
        ## Strip along the bottom
        im_new[galsim.BoundsI(im.bounds.xmin, im.bounds.xmax,
                              expanded_bounds.ymin, im.bounds.ymin-1)] = \
                              galsim.Image(im[galsim.BoundsI(im.bounds.xmin, im.bounds.xmax,
                                                             im.bounds.ymax-b1, im.bounds.ymax)])
        ## Strip along the top
        im_new[galsim.BoundsI(im.bounds.xmin, im.bounds.xmax,
                              im.bounds.ymax+1, expanded_bounds.ymax)] = \
                              galsim.Image(im[galsim.BoundsI(im.bounds.xmin, im.bounds.xmax,
                                                             im.bounds.ymin, im.bounds.ymin+b1)])
        ## Lower-left corner
        im_new[galsim.BoundsI(expanded_bounds.xmin, im.bounds.xmin-1,
                              expanded_bounds.ymin, im.bounds.ymin-1)] = \
                              galsim.Image(im[galsim.BoundsI(im.bounds.xmax-b1, im.bounds.xmax,
                                                             im.bounds.ymax-b1, im.bounds.ymax)])
        ## Upper-right corner
        im_new[galsim.BoundsI(im.bounds.xmax+1, expanded_bounds.xmax,
                              im.bounds.ymax+1, expanded_bounds.ymax)] = \
                              galsim.Image(im[galsim.BoundsI(im.bounds.xmin, im.bounds.xmin+b1,
                                                             im.bounds.ymin, im.bounds.ymin+b1)])
        ## Upper-left corner
        im_new[galsim.BoundsI(expanded_bounds.xmin, im.bounds.xmin-1,
                              im.bounds.ymax+1, expanded_bounds.ymax)] = \
                              galsim.Image(im[galsim.BoundsI(im.bounds.xmax-b1, im.bounds.xmax,
                                                             im.bounds.ymin, im.bounds.ymin+b1)])
        ## Lower-right corner
        im_new[galsim.BoundsI(im.bounds.xmax+1, expanded_bounds.xmax,
                              expanded_bounds.ymin, im.bounds.ymin-1)] = \
                              galsim.Image(im[galsim.BoundsI(im.bounds.xmin, im.bounds.xmin+b1,
                                                             im.bounds.ymax-b1, im.bounds.ymax)])
        return im_new

    def getShear(self, pos, units=galsim.arcsec, reduced=True, periodic=False, interpolant=None):
        """
        This function can interpolate between grid positions to find the shear values for a given
        list of input positions (or just a single position).  Before calling this function, you must
        call buildGrid() first to define the grid of shears and convergences on which to
        interpolate.  The docstring for buildGrid provides some guidance on appropriate grid
        configurations to use when building a grid that is to be later interpolated to random
        positions.

        By default, this method returns the reduced shear, which is defined in terms of shear and
        convergence as reduced shear `g=gamma/(1-kappa)`; the `reduced` keyword can be used to
        return the non-reduced shear.

        Note that the interpolation (carried out using the interpolant that was specified when
        building the gridded shears, if none is specified here) modifies the effective shear power
        spectrum and correlation function somewhat, though the effects can be limited by careful
        choice of grid parameters (see buildGrid() docstring for details).  Assuming those
        guidelines are followed, then the shear correlation function modifications due to use of the
        quintic, Lanczos-3, and Lanczos-5 interpolants are below 5% on all scales from the grid
        spacing to the total grid extent, typically below 2%.  The linear, cubic, and nearest
        interpolants perform significantly more poorly, with modifications of the correlation
        functions that can reach tens of percent on the scales where the recommended interpolants
        perform well.  Thus, the default interpolant is Lanczos-5, and users should think carefully
        about the acceptability of significant modification of the shear correlation function before
        changing to use linear, cubic, or nearest.

        Users who wish to ensure that the shear power spectrum is preserved post-interpolation
        should consider using the `periodic` interpolation option, which assumes the shear field is
        periodic (i.e., the sky is tiled with many copies of the given shear field).  Those who care
        about the correlation function should not use this option, and for this reason it's not the
        default.

        Some examples of how to use getShear:

        1. Get the shear for a particular point:

               g1, g2 = my_ps.getShear(pos = galsim.PositionD(12, 412))

           This time the returned values are just floats and correspond to the shear for the
           provided position.

        2. You can also provide a position as a tuple to save the explicit PositionD construction:

               g1, g2 = my_ps.getShear(pos = (12, 412))

        3. Get the shears for a bunch of points at once:
        
               xlist = [ 141, 313,  12, 241, 342 ]
               ylist = [  75, 199, 306, 225, 489 ]
               poslist = [ galsim.PositionD(xlist[i],ylist[i]) for i in range(len(xlist)) ]
               g1, g2 = my_ps.getShear( poslist )
               g1, g2 = my_ps.getShear( (xlist, ylist) )

           Both calls do the same thing.  The returned g1, g2 this time are lists of g1, g2 values.
           The lists are the same length as the number of input positions.

<<<<<<< HEAD
        @param pos          Position(s) of the source(s), assumed to be post-lensing!
                            Valid ways to input this:
                                - Single galsim.PositionD (or PositionI) instance
                                - tuple of floats: (x,y)
                                - list of galsim.PositionD (or PositionI) instances
                                - tuple of lists: ( xlist, ylist )
                                - NumPy array of galsim.PositionD (or PositionI) instances
                                - tuple of NumPy arrays: ( xarray, yarray )
                                - Multidimensional NumPy array, as long as array[0] contains
                                  x-positions and array[1] contains y-positions
        @param units        The angular units used for the positions.  [default: arcsec]
        @param reduced      Whether returned shear(s) should be reduced shears. [default: True]

        @returns the shear as a tuple, (g1,g2)

        If the input `pos` is given a single position, (g1,g2) are the  two shear components.
        If the input `pos` is given a list of positions, they are each a python list of values.
        If the input `pos` is given a NumPy array of positions, they are NumPy arrays.
=======
        @param pos              Position(s) of the source(s), assumed to be post-lensing!
                                Valid ways to input this:
                                  - Single galsim.PositionD (or PositionI) instance
                                  - tuple of floats: (x,y)
                                  - list of galsim.PositionD (or PositionI) instances
                                  - tuple of lists: ( xlist, ylist )
                                  - NumPy array of galsim.PositionD (or PositionI) instances
                                  - tuple of NumPy arrays: ( xarray, yarray )
                                  - Multidimensional NumPy array, as long as array[0] contains
                                    x-positions and array[1] contains y-positions
        @param units            The angular units used for the positions.  [default = arcsec]
        @param reduced          Whether returned shear(s) should be reduced shears. [default=True]
        @param periodic         Whether the interpolation should treat the positions as being
                                defined with respect to a periodic grid, which will wrap them around
                                if they are outside the bounds of the original grid on which shears
                                were defined.  If not, then shears are set to zero for positions
                                outside the original grid.  [default=False]
        @param interpolant      (Optional) Interpolant that will be used for interpolating the
                                gridded shears.  By default, the one that was specified when
                                building the grid was used.  Specifying an interpolant here does not
                                change the one that is stored as part of this PowerSpectrum
                                instance.

        @return g1,g2           If given a single position: the two shear components g_1 and g_2.
                                If given a list of positions: each is a python list of values.
                                If given a NumPy array of positions: each is a NumPy array.
>>>>>>> fcf1ad9b
        """

        if not hasattr(self, 'im_g1'):
            raise RuntimeError("PowerSpectrum.buildGrid must be called before getShear")

        # Convert to numpy arrays for internal usage:
        pos_x, pos_y = galsim.utilities._convertPositions(pos, units, 'getShear')

        # Set the interpolant:
        if interpolant is not None:
            xinterp = galsim.utilities.convert_interpolant_to_2d(interpolant)
        else:
            xinterp = galsim.utilities.convert_interpolant_to_2d(self.interpolant)
        kinterp = galsim.InterpolantXY(galsim.Quintic())

        if reduced:
            # get reduced shear (just discard magnification)
            g1_r, g2_r, _ = galsim.lensing_ps.theoryToObserved(self.im_g1.array, self.im_g2.array,
                                                               self.im_kappa.array)
<<<<<<< HEAD
            g1_r = galsim.ImageD(g1_r)
            g2_r = galsim.ImageD(g2_r)
            # Make an SBInterpolatedImage, which will do the heavy lifting for the interpolation.
            sbii_g1 = galsim._galsim.SBInterpolatedImage(g1_r.image, xInterp=xinterp,
                                                         kInterp=kinterp)
            sbii_g2 = galsim._galsim.SBInterpolatedImage(g2_r.image, xInterp=xinterp,
                                                         kInterp=kinterp)
        else:
            sbii_g1 = galsim._galsim.SBInterpolatedImage(self.im_g1.image, xInterp=xinterp,
                                                         kInterp=kinterp)
            sbii_g2 = galsim._galsim.SBInterpolatedImage(self.im_g2.image, xInterp=xinterp,
                                                         kInterp=kinterp)
=======
            g1_r = galsim.ImageViewD(g1_r)
            g2_r = galsim.ImageViewD(g2_r)
            # Make an SBInterpolatedImage, which will do the heavy lifting for the interpolation.
            # However, if we are doing wrapped interpolation then we will want to manually stick the
            # wrapped grid bits around the edges, because otherwise the interpolant will treat
            # everything off the edges as zero.
            if periodic:
                # Make an expanded image.  We expand by 7 (default) to be safe, though most
                # interpolants don't need that much.  Note that we do NOT overwrite the stored data
                # in the PowerSpectrum instance with anything that is done here, so what's being
                # done here must be redone in subsequent calls to getShear with periodic
                # interpolation.
                g1_r_new = self._wrap_image(g1_r)
                g2_r_new = self._wrap_image(g2_r)

                # Then make the SBInterpolated image.
                sbii_g1 = galsim.SBInterpolatedImage(g1_r_new.image, xInterp=xinterp, kInterp=kinterp)
                sbii_g2 = galsim.SBInterpolatedImage(g2_r_new.image, xInterp=xinterp, kInterp=kinterp)
            else:
                sbii_g1 = galsim.SBInterpolatedImage(g1_r, xInterp=xinterp, kInterp=kinterp)
                sbii_g2 = galsim.SBInterpolatedImage(g2_r, xInterp=xinterp, kInterp=kinterp)
        else:
            if periodic:
                # Need to expand array here, as well.
                g1_r_new = self._wrap_image(self.im_g1)
                g2_r_new = self._wrap_image(self.im_g2)
                sbii_g1 = galsim.SBInterpolatedImage(g1_r_new.image, xInterp=xinterp, kInterp=kinterp)
                sbii_g2 = galsim.SBInterpolatedImage(g2_r_new.image, xInterp=xinterp, kInterp=kinterp)
            else:
                sbii_g1 = galsim.SBInterpolatedImage(self.im_g1, xInterp=xinterp, kInterp=kinterp)
                sbii_g2 = galsim.SBInterpolatedImage(self.im_g2, xInterp=xinterp, kInterp=kinterp)

        # Calculate some numbers that are useful to calculate before the loop over positions, but
        # only if we are doing a periodic treatment of the box.
        if periodic:
            dx = self.bounds.xmax-self.bounds.xmin
            dy = self.bounds.ymax-self.bounds.ymin
>>>>>>> fcf1ad9b

        # interpolate if necessary
        g1,g2 = [], []
        for iter_pos in [ galsim.PositionD(pos_x[i],pos_y[i]) for i in range(len(pos_x)) ]:
            # Check that the position is in the bounds of the interpolated image
            if not self.bounds.includes(iter_pos):
                if not periodic:
                    # We're not treating this as a periodic box, so issue a warning and set the
                    # shear to zero for positions that are outside the original grid.
                    import warnings
                    warnings.warn(
                        "Warning: position (%f,%f) not within the bounds "%(iter_pos.x,iter_pos.y) +
                        "of the gridded shear values: " + str(self.bounds) +
                        ".  Returning a shear of (0,0) for this point.")
                    g1.append(0.)
                    g2.append(0.)
                else:
                    # Treat this as a periodic box.
                    wrap_pos = galsim.PositionD(
                        (iter_pos.x-self.bounds.xmin) % dx + self.bounds.xmin,
                        (iter_pos.y-self.bounds.ymin) % dy + self.bounds.ymin
                        )
                    g1.append(sbii_g1.xValue((wrap_pos-self.center)/self.grid_spacing))
                    g2.append(sbii_g2.xValue((wrap_pos-self.center)/self.grid_spacing))
            else:
                g1.append(sbii_g1.xValue((iter_pos-self.center)/self.grid_spacing))
                g2.append(sbii_g2.xValue((iter_pos-self.center)/self.grid_spacing))

        if isinstance(pos, galsim.PositionD):
            return g1[0], g2[0]
        elif isinstance(pos[0], np.ndarray):
            return np.array(g1), np.array(g2)
        elif len(pos_x) == 1 and not isinstance(pos[0],list):
            return g1[0], g2[0]
        else:
            return g1, g2

    def getConvergence(self, pos, units=galsim.arcsec, periodic=False, interpolant=None):
        """
        This function can interpolate between grid positions to find the convergence values for a
        given list of input positions (or just a single position).  Before calling this function,
        you must call buildGrid first to define the grid of convergences on which to interpolate.
        The docstring for buildGrid provides some guidance on appropriate grid configurations to use
        when building a grid that is to be later interpolated to random positions.

        Note that the interpolation (carried out using the interpolant that was specified when
        building the gridded shears and convergence, if none is specified here) modifies the
        effective 2-point functions of these quantities.  See docstring for getShear() docstring for
        caveats about interpolation.  The user is advised to be very careful about deviating from
        the default Lanczos-5 interpolant.

        The usage of getConvergence is the same as for getShear, except that it returns only a
        single quantity (convergence value or array of convergence values) rather than two
        quantities.  See documentation for getShear for some examples.

<<<<<<< HEAD
        @param pos          Position(s) of the source(s), assumed to be post-lensing!
                            Valid ways to input this:
                                - Single galsim.PositionD (or PositionI) instance
                                - tuple of floats: (x,y)
                                - list of galsim.PositionD (or PositionI) instances
                                - tuple of lists: ( xlist, ylist )
                                - NumPy array of galsim.PositionD (or PositionI) instances
                                - tuple of NumPy arrays: ( xarray, yarray )
                                - Multidimensional NumPy array, as long as array[0] contains
                                  x-positions and array[1] contains y-positions
        @param units        The angular units used for the positions.  [default: arcsec]

        @returns the convergence, kappa.

        If the input `pos` is given a single position, kappa is the convergence value.
        If the input `pos` is given a list of positions, kappa is a python list of values.
        If the input `pos` is given a NumPy array of positions, kappa is a NumPy array.
=======
        @param pos              Position(s) of the source(s), assumed to be post-lensing!
                                Valid ways to input this:
                                  - Single galsim.PositionD (or PositionI) instance
                                  - tuple of floats: (x,y)
                                  - list of galsim.PositionD (or PositionI) instances
                                  - tuple of lists: ( xlist, ylist )
                                  - NumPy array of galsim.PositionD (or PositionI) instances
                                  - tuple of NumPy arrays: ( xarray, yarray )
                                  - Multidimensional NumPy array, as long as array[0] contains
                                    x-positions and array[1] contains y-positions
        @param units            The angular units used for the positions.  [default = arcsec]
        @param periodic         Whether the interpolation should treat the positions as being
                                defined with respect to a periodic grid, which will wrap them around
                                if they are outside the bounds of the original grid on which shears
                                and convergences were defined.  If not, then convergences are set to
                                zero for positions outside the original grid.  [default = False]
        @param interpolant      (Optional) Interpolant that will be used for interpolating the
                                gridded shears.  By default, the one that was specified when
                                building the grid was used.  Specifying an interpolant here does not
                                change the one that is stored as part of this PowerSpectrum
                                instance.

        @return kappa           If given a single position: the convergence kappa.
                                If given a list of positions: a python list of values.
                                If given a NumPy array of positions: a NumPy array of values.
>>>>>>> fcf1ad9b
        """

        if not hasattr(self, 'im_kappa'):
            raise RuntimeError("PowerSpectrum.buildGrid must be called before getConvergence")

        # Convert to numpy arrays for internal usage:
        pos_x, pos_y = galsim.utilities._convertPositions(pos, units, 'getConvergence')

        # Set the interpolant:
        if interpolant is not None:
            xinterp = galsim.utilities.convert_interpolant_to_2d(interpolant)
        else:
            xinterp = galsim.utilities.convert_interpolant_to_2d(self.interpolant)
        kinterp = galsim.InterpolantXY(galsim.Quintic())

<<<<<<< HEAD
        # Make an SBInterpolatedImage, which will do the heavy lifting for the 
        # interpolation.
        sbii_kappa = galsim._galsim.SBInterpolatedImage(self.im_kappa.image, xInterp=xinterp,
                                                        kInterp=kinterp)
=======
        # Make an SBInterpolatedImage, which will do the heavy lifting for the interpolation.
        # However, if we are doing wrapped interpolation then we will want to manually stick the
        # wrapped grid bits around the edges, because otherwise the interpolant will treat
        # everything off the edges as zero.
        if periodic:
            # Make an expanded bounds.  We expand by 7 (default) to be safe, though most
            # interpolants don't need that much.
            kappa_new = self._wrap_image(galsim.ImageViewD(self.im_kappa))

            # Then make the SBInterpolated image.
            sbii_kappa = galsim.SBInterpolatedImage(kappa_new.image, xInterp=xinterp, kInterp=kinterp)
        else:
            sbii_kappa = galsim.SBInterpolatedImage(self.im_kappa, xInterp=xinterp, kInterp=kinterp)

        # Calculate some numbers that are useful to calculate before the loop over positions, but
        # only if we are doing a periodic treatment of the box.
        if periodic:
            dx = self.bounds.xmax-self.bounds.xmin
            dy = self.bounds.ymax-self.bounds.ymin
>>>>>>> fcf1ad9b

        # interpolate if necessary
        kappa = []
        for iter_pos in [ galsim.PositionD(pos_x[i],pos_y[i]) for i in range(len(pos_x)) ]:
            # Check that the position is in the bounds of the interpolated image
            if not self.bounds.includes(iter_pos):
                if not periodic:
                    import warnings
                    warnings.warn(
                        "Warning: position (%f,%f) not within the bounds "%(iter_pos.x,iter_pos.y) +
                        "of the gridded convergence values: " + str(self.bounds) + 
                        ".  Returning a convergence of 0 for this point.")
                    kappa.append(0.)
                else:
                    # Treat this as a periodic box.
                    wrap_pos = galsim.PositionD(
                        (iter_pos.x-self.bounds.xmin) % dx + self.bounds.xmin,
                        (iter_pos.y-self.bounds.ymin) % dy + self.bounds.ymin
                        )
                    kappa.append(sbii_kappa.xValue((wrap_pos-self.center)/self.grid_spacing))
            else:
                kappa.append(sbii_kappa.xValue((iter_pos-self.center)/self.grid_spacing))

        if isinstance(pos, galsim.PositionD):
            return kappa[0]
        elif isinstance(pos[0], np.ndarray):
            return np.array(kappa)
        elif len(pos_x) == 1 and not isinstance(pos[0],list): 
            return kappa[0]
        else:
            return kappa

    def getMagnification(self, pos, units=galsim.arcsec, periodic=False, interpolant=None):
        """
        This function can interpolate between grid positions to find the lensing magnification (mu)
        values for a given list of input positions (or just a single position).  Before calling this
        function, you must call buildGrid first to define the grid of shears and convergences on
        which to interpolate.  The docstring for buildGrid provides some guidance on appropriate
        grid configurations to use when building a grid that is to be later interpolated to random
        positions.

        Note that the interpolation (carried out using the interpolant that was specified when
        building the gridded shears and convergence, if none is specified here) modifies the
        effective 2-point functions of these quantities.  See docstring for getShear() docstring for
        caveats about interpolation.  The user is advised to be very careful about deviating from
        the default Lanczos-5 interpolant.

        The usage of getMagnification is the same as for getShear, except that it returns only a
        single quantity (a magnification value or array of magnification values) rather than a pair
        of quantities.  See documentation for getShear for some examples.

        @param pos              Position(s) of the source(s), assumed to be post-lensing!
                                Valid ways to input this:
                                  - Single galsim.PositionD (or PositionI) instance
                                  - tuple of floats: (x,y)
                                  - list of galsim.PositionD (or PositionI) instances
                                  - tuple of lists: ( xlist, ylist )
                                  - NumPy array of galsim.PositionD (or PositionI) instances
                                  - tuple of NumPy arrays: ( xarray, yarray )
                                  - Multidimensional NumPy array, as long as array[0] contains
                                    x-positions and array[1] contains y-positions
<<<<<<< HEAD
        @param units            The angular units used for the positions.  [default: arcsec]

        @returns the magnification, mu.
=======
        @param units            The angular units used for the positions.  [default = arcsec]
        @param periodic         Whether the interpolation should treat the positions as being
                                defined with respect to a periodic grid, which will wrap them around
                                if they are outside the bounds of the original grid on which shears
                                and convergences were defined.  If not, then magnification is set to
                                1 for positions outside the original grid.  [default = False]
        @param interpolant      (Optional) Interpolant that will be used for interpolating the
                                gridded shears.  By default, the one that was specified when
                                building the grid was used.  Specifying an interpolant here does not
                                change the one that is stored as part of this PowerSpectrum
                                instance.
>>>>>>> fcf1ad9b

        If the input `pos` is given a single position, mu is the magnification value.
        If the input `pos` is given a list of positions, mu is a python list of values.
        If the input `pos` is given a NumPy array of positions, mu is a NumPy array.
        """

        if not hasattr(self, 'im_kappa'):
            raise RuntimeError("PowerSpectrum.buildGrid must be called before getMagnification")

        # Convert to numpy arrays for internal usage:
        pos_x, pos_y = galsim.utilities._convertPositions(pos, units, 'getMagnification')

        # Set the interpolant:
        if interpolant is not None:
            xinterp = galsim.utilities.convert_interpolant_to_2d(interpolant)
        else:
            xinterp = galsim.utilities.convert_interpolant_to_2d(self.interpolant)
        kinterp = galsim.InterpolantXY(galsim.Quintic())

        # Calculate the magnification based on the convergence and shear
        _, _, mu = galsim.lensing_ps.theoryToObserved(self.im_g1.array, self.im_g2.array,
                                                      self.im_kappa.array)
        # Interpolate mu-1, so the zero values off the edge are appropriate.
        im_mu = galsim.ImageD(mu-1)

<<<<<<< HEAD
        # Make an SBInterpolatedImage, which will do the heavy lifting for the 
        # interpolation.
        sbii_mu = galsim._galsim.SBInterpolatedImage(im_mu.image, xInterp=xinterp, kInterp=kinterp)
=======
        # Make an SBInterpolatedImage, which will do the heavy lifting for the interpolation.
        # However, if we are doing wrapped interpolation then we will want to manually stick the
        # wrapped grid bits around the edges, because otherwise the interpolant will treat
        # everything off the edges as zero.
        if periodic:
            # Make an expanded bounds.  We expand by 7 (default) to be safe, though most
            # interpolants don't need that much.
            im_mu_new = self._wrap_image(im_mu)

            # Then make the SBInterpolated image.
            sbii_mu = galsim.SBInterpolatedImage(im_mu_new.image, xInterp=xinterp, kInterp=kinterp)
        else:
            sbii_mu = galsim.SBInterpolatedImage(im_mu, xInterp=xinterp, kInterp=kinterp)

        # Calculate some numbers that are useful to calculate before the loop over positions, but
        # only if we are doing a periodic treatment of the box.
        if periodic:
            dx = self.bounds.xmax-self.bounds.xmin
            dy = self.bounds.ymax-self.bounds.ymin
>>>>>>> fcf1ad9b

        # interpolate if necessary
        mu = []
        for iter_pos in [ galsim.PositionD(pos_x[i],pos_y[i]) for i in range(len(pos_x)) ]:
            # Check that the position is in the bounds of the interpolated image
            if not self.bounds.includes(iter_pos):
                if not periodic:
                    import warnings
                    warnings.warn(
                        "Warning: position (%f,%f) not within the bounds "%(iter_pos.x,iter_pos.y) +
                        "of the gridded convergence values: " + str(self.bounds) + 
                        ".  Returning a magnification of 1 for this point.")
                    mu.append(1.)
                else:
                    # Treat this as a periodic box.
                    wrap_pos = galsim.PositionD(
                        (iter_pos.x-self.bounds.xmin) % dx + self.bounds.xmin,
                        (iter_pos.y-self.bounds.ymin) % dy + self.bounds.ymin
                        )
                    mu.append(sbii_mu.xValue((wrap_pos-self.center)/self.grid_spacing)+1.)

            else:
                mu.append(sbii_mu.xValue((iter_pos-self.center)/self.grid_spacing)+1.)

        if isinstance(pos, galsim.PositionD):
            return mu[0]
        elif isinstance(pos[0], np.ndarray):
            return np.array(mu)
        elif len(pos_x) == 1 and not isinstance(pos[0],list): 
            return mu[0]
        else:
            return mu

    def getLensing(self, pos, units=galsim.arcsec, periodic=False, interpolant=None):
        """
        This function can interpolate between grid positions to find the lensing observable
        quantities (reduced shears g1 and g2, and magnification mu) for a given list of input
        positions (or just a single position).  Before calling this function, you must call
        buildGrid first to define the grid of shears and convergences on which to interpolate. The
        docstring for buildGrid provides some guidance on appropriate grid configurations to use
        when building a grid that is to be later interpolated to random positions.

        Note that the interpolation (carried out using the interpolant that was specified when
        building the gridded shears and convergence, if none is specified here) modifies the
        effective 2-point functions of these quantities.  See docstring for getShear() docstring for
        caveats about interpolation.  The user is advised to be very careful about deviating from
        the default Lanczos-5 interpolant.

        The usage of getLensing is the same as for getShear, except that it returns three quantities
        (two reduced shear components and magnification) rather than one.  See documentation for
        getShear for some examples.

        @param pos              Position(s) of the source(s), assumed to be post-lensing!
                                Valid ways to input this:
                                  - Single galsim.PositionD (or PositionI) instance
                                  - tuple of floats: (x,y)
                                  - list of galsim.PositionD (or PositionI) instances
                                  - tuple of lists: ( xlist, ylist )
                                  - NumPy array of galsim.PositionD (or PositionI) instances
                                  - tuple of NumPy arrays: ( xarray, yarray )
                                  - Multidimensional NumPy array, as long as array[0] contains
                                    x-positions and array[1] contains y-positions
<<<<<<< HEAD
        @param units            The angular units used for the positions.  [default: arcsec]
=======
        @param units            The angular units used for the positions.  [default = arcsec]
        @param periodic         Whether the interpolation should treat the positions as being
                                defined with respect to a periodic grid, which will wrap them around
                                if they are outside the bounds of the original grid on which shears
                                and convergences were defined.  If not, then shear is set to zero
                                and magnification is set to 1 for positions outside the original
                                grid.  [default = False]
        @param interpolant      (Optional) Interpolant that will be used for interpolating the
                                gridded shears.  By default, the one that was specified when
                                building the grid was used.  Specifying an interpolant here does not
                                change the one that is stored as part of this PowerSpectrum
                                instance.
>>>>>>> fcf1ad9b

        @returns shear and magnification as a tuple (g1,g2,mu).

        If the input `pos` is given a single position, they are the shear and magnification values.
        If the input `pos` is given a list of positions, they are python lists of values.
        If the input `pos` is given a NumPy array of positions, they are NumPy arrays.
        """

        if not hasattr(self, 'im_kappa'):
            raise RuntimeError("PowerSpectrum.buildGrid must be called before getLensing")

        # Convert to numpy arrays for internal usage:
        pos_x, pos_y = galsim.utilities._convertPositions(pos, units, 'getLensing')

        # Set the interpolant:
        if interpolant is not None:
            xinterp = galsim.utilities.convert_interpolant_to_2d(interpolant)
        else:
            xinterp = galsim.utilities.convert_interpolant_to_2d(self.interpolant)
        kinterp = galsim.InterpolantXY(galsim.Quintic())

        # Calculate the magnification based on the convergence and shear
        g1_r, g2_r, mu = galsim.lensing_ps.theoryToObserved(self.im_g1.array, self.im_g2.array,
                                                            self.im_kappa.array)
<<<<<<< HEAD
        im_g1_r = galsim.ImageD(g1_r)
        im_g2_r = galsim.ImageD(g2_r)
        im_mu = galsim.ImageD(mu-1)
        # Make an SBInterpolatedImage, which will do the heavy lifting for the 
        # interpolation.
        sbii_g1 = galsim._galsim.SBInterpolatedImage(im_g1_r.image, xInterp=xinterp,
                                                     kInterp=kinterp)
        sbii_g2 = galsim._galsim.SBInterpolatedImage(im_g2_r.image, xInterp=xinterp,
                                                     kInterp=kinterp)
        sbii_mu = galsim._galsim.SBInterpolatedImage(im_mu.image, xInterp=xinterp, kInterp=kinterp)
=======
        im_g1_r = galsim.ImageViewD(g1_r)
        im_g2_r = galsim.ImageViewD(g2_r)
        im_mu = galsim.ImageViewD(mu-1)

        # Make an SBInterpolatedImage, which will do the heavy lifting for the interpolation.
        # However, if we are doing wrapped interpolation then we will want to manually stick the
        # wrapped grid bits around the edges, because otherwise the interpolant will treat
        # everything off the edges as zero.
        if periodic:
            # Make an expanded bounds.  We expand by 7 (default) to be safe, though most
            # interpolants don't need that much.
            im_mu_new = self._wrap_image(im_mu)
            im_g1_new = self._wrap_image(im_g1_r)
            im_g2_new = self._wrap_image(im_g2_r)

            # Then make the SBInterpolated image.
            sbii_g1 = galsim.SBInterpolatedImage(im_g1_new.image, xInterp=xinterp, kInterp=kinterp)
            sbii_g2 = galsim.SBInteroplatedImage(im_g2_new.image, xInterp=xinterp, kInterp=kinterp)
            sbii_mu = galsim.SBInterpolatedImage(im_mu_new.image, xInterp=xinterp, kInterp=kinterp)
        else:
            sbii_g1 = galsim.SBInterpolatedImage(im_g1_r, xInterp=xinterp, kInterp=kinterp)
            sbii_g2 = galsim.SBInterpolatedImage(im_g2_r, xInterp=xinterp, kInterp=kinterp)
            sbii_mu = galsim.SBInterpolatedImage(im_mu, xInterp=xinterp, kInterp=kinterp)

        # Calculate some numbers that are useful to calculate before the loop over positions, but
        # only if we are doing a periodic treatment of the box.
        if periodic:
            dx = self.bounds.xmax-self.bounds.xmin
            dy = self.bounds.ymax-self.bounds.ymin
>>>>>>> fcf1ad9b

        # interpolate if necessary
        g1, g2, mu = [], [], []
        for iter_pos in [ galsim.PositionD(pos_x[i],pos_y[i]) for i in range(len(pos_x)) ]:
            # Check that the position is in the bounds of the interpolated image
            if not self.bounds.includes(iter_pos):
                if not periodic:
                    import warnings
                    warnings.warn(
                        "Warning: position (%f,%f) not within the bounds "%(iter_pos.x,iter_pos.y) +
                        "of the gridded values: " + str(self.bounds) + 
                        ".  Returning 0 for lensing observables at this point.")
                    g1.append(0.)
                    g2.append(0.)
                    mu.append(1.)
                else:
                    # Treat this as a periodic box.
                    wrap_pos = galsim.PositionD(
                        (iter_pos.x-self.bounds.xmin) % dx + self.bounds.xmin,
                        (iter_pos.y-self.bounds.ymin) % dy + self.bounds.ymin
                        )
                    g1.append(sbii_g1.xValue((wrap_pos-self.center)/self.grid_spacing))
                    g2.append(sbii_g2.xValue((wrap_pos-self.center)/self.grid_spacing))
                    mu.append(sbii_mu.xValue((wrap_pos-self.center)/self.grid_spacing)+1.)

            else:
                g1.append(sbii_g1.xValue((iter_pos-self.center)/self.grid_spacing))
                g2.append(sbii_g2.xValue((iter_pos-self.center)/self.grid_spacing))
                mu.append(sbii_mu.xValue((iter_pos-self.center)/self.grid_spacing)+1.)

        if isinstance(pos, galsim.PositionD):
            return g1[0], g2[0], mu[0]
        elif isinstance(pos[0], np.ndarray):
            return np.array(g1), np.array(g2), np.array(mu)
        elif len(pos_x) == 1 and not isinstance(pos[0],list): 
            return g1[0], g2[0], mu[0]
        else:
            return g1, g2, mu

class PowerSpectrumRealizer(object):
    """Class for generating realizations of power spectra with any area and pixel size.
    
    This class is not one that end-users should expect to interact with.  It is designed to quickly
    generate many realizations of the same shear power spectra on a square grid.  The initializer
    sets up the grids in k-space and computes the power on them.  It also computes spin weighting
    terms.  You can alter any of the setup properties later.  It currently only works for square
    grids (at least, much of the internals would be incorrect for non-square grids), so while it
    nominally contains arrays that could be allowed to be non-square, the constructor itself
    enforces squareness.

    @param ngrid            The size of the grid in one dimension.
    @param pixel_size       The size of the pixel sides, in units consistent with the units expected
                            by the power spectrum functions.
    @param e_power_function See description of this parameter in the documentation for the
                            PowerSpectrum class.
    @param b_power_function See description of this parameter in the documentation for the
                            PowerSpectrum class.
    """
    def __init__(self, ngrid, pixel_size, p_E, p_B):
        # Set up the k grids in x and y, and the instance variables
        self.set_size(ngrid, pixel_size)
        self.set_power(p_E, p_B)

    def set_size(self, ngrid, pixel_size):
        self.nx = ngrid
        self.ny = ngrid
        self.pixel_size = float(pixel_size)

        # Setup some handy slices for indexing different parts of k space
        self.ikx = slice(0,self.nx/2+1)       # positive kx values, including 0, nx/2
        self.ikxp = slice(1,(self.nx+1)/2)    # limit to only values with a negative value
        self.ikxn = slice(-1,self.nx/2,-1)    # negative kx values

        # We always call this with nx=ny, so behavior with nx != ny is not tested.
        # However, we make a basic attempt to enable such behavior in the future if needed.
        self.iky = slice(0,self.ny/2+1)
        self.ikyp = slice(1,(self.ny+1)/2)
        self.ikyn = slice(-1,self.ny/2,-1)

        # Set up the scalar k grid. Generally, for a box size of L (in one dimension), the grid
        # spacing in k_x or k_y is Delta k=2pi/L 
        self.kx, self.ky = galsim.utilities.kxky((self.ny,self.nx))
        self.kx /= self.pixel_size
        self.ky /= self.pixel_size

        # Compute the spin weightings
        self._generate_exp2ipsi()

    def set_power(self, p_E, p_B):
        self.p_E = p_E
        self.p_B = p_B
        if p_E is None:  self.amplitude_E = None
        else:            self.amplitude_E = np.sqrt(self._generate_power_array(p_E))/self.pixel_size
        if p_B is None:  self.amplitude_B = None
        else:            self.amplitude_B = np.sqrt(self._generate_power_array(p_B))/self.pixel_size

    def recompute_power(self):
        self.set_power(self.p_E, self.p_B)

    def __call__(self, gd):
        """Generate a realization of the current power spectrum.
        
        @param gd               A Gaussian deviate to use when generating the shear fields.

        @return a tuple of NumPy arrays (g1,g2,kappa) for the shear and convergence.
        """
        ISQRT2 = np.sqrt(1.0/2.0)

        if not isinstance(gd, galsim.GaussianDeviate):
            raise TypeError(
                "The gd provided to the PowerSpectrumRealizer is not a GaussianDeviate!")

        # Generate a random complex realization for the E-mode, if there is one
        if self.amplitude_E is not None:
            r1 = galsim.utilities.rand_arr(self.amplitude_E.shape, gd)
            r2 = galsim.utilities.rand_arr(self.amplitude_E.shape, gd)
            E_k = np.empty((self.ny,self.nx)).astype(type(1.+1.j))
            E_k[:,self.ikx] = self.amplitude_E * (r1 + 1j*r2) * ISQRT2
            # E_k corresponds to real kappa, so E_k[-k] = conj(E_k[k])
            self._make_hermitian(E_k)
        else: E_k = 0

        # Generate a random complex realization for the B-mode, if there is one
        if self.amplitude_B is not None:
            r1 = galsim.utilities.rand_arr(self.amplitude_B.shape, gd)
            r2 = galsim.utilities.rand_arr(self.amplitude_B.shape, gd)
            B_k = np.empty((self.ny,self.nx)).astype(type(1.+1.j))
            B_k[:,self.ikx] = self.amplitude_B * (r1 + 1j*r2) * ISQRT2
            # B_k corresponds to imag kappa, so B_k[-k] = -conj(B_k[k])
            # However, we later multiply this by i, so that means here B_k[-k] = conj(B_k[k])
            self._make_hermitian(B_k)
        else:
            B_k = 0

        # In terms of kappa, the E mode is the real kappa, and the B mode is imaginary kappa:
        # In fourier space, both E_k and B_k are complex, but the same E + i B relation holds.
        kappa_k = E_k + 1j * B_k

        # Compute gamma_k as exp(2i psi) kappa_k
        # Equation 2.1.12 of Kaiser & Squires (1993, ApJ, 404, 441) is equivalent to:
        #   gamma_k = -self.exp2ipsi * kappa_k
        # But of course, they only considered real (E-mode) kappa.
        # However, this equation has a sign error.  There should not be a minus in front.
        # If you follow their subsequent deviation, you will see that they drop the minus sign
        # when they get to 2.1.15 (another - appears from the derivative).  2.1.15 is correct.
        # e.g. it correctly produces a positive point mass for tangential shear ~ 1/r^2.
        # So this implies that the minus sign in 2.1.12 should not be there.
        gamma_k = self.exp2ipsi * kappa_k

        # And go to real space to get the real-space shear and convergence fields
        gamma = self.nx * np.fft.ifft2(gamma_k)
        # Make them contiguous, since we need to use them in an Image, which requires it.
        g1 = np.ascontiguousarray(np.real(gamma))
        g2 = np.ascontiguousarray(np.imag(gamma))

        # Could do the same thing with kappa..
        #kappa = self.nx * np.fft.ifft2(kappa_k)
        #k = np.ascontiguousarray(np.real(kappa))
    
        # But, since we don't care about imag(kappa), this is a bit faster:
        if E_k is 0:
            k = np.zeros((self.ny,self.nx))
        else:
            k = self.nx * np.fft.irfft2(E_k[:,self.ikx], s=(self.ny,self.nx))

        return g1, g2, k

    def _make_hermitian(self, P_k):
        # Make P_k[-k] = conj(P_k[k])
        # First update the kx=0 values to be consistent with this.
        P_k[self.ikyn,0] = np.conj(P_k[self.ikyp,0])
        P_k[0,0] = np.real(P_k[0,0])  # Not reall necessary, since P_k[0,0] = 0, but 
                                      # I do it anyway for the sake of pedantry...
        # Then fill the kx<0 values appropriately
        P_k[self.ikyp,self.ikxn] = np.conj(P_k[self.ikyn,self.ikxp])
        P_k[self.ikyn,self.ikxn] = np.conj(P_k[self.ikyp,self.ikxp])
        P_k[0,self.ikxn] = np.conj(P_k[0,self.ikxp])
        # For even nx,ny, there are a few more changes needed.
        if self.ny % 2 == 0:
            # Note: this is a bit more complicated if you have to separately check whether
            # nx and/or ny are even.  I ignore this subtlety until we decide it is needed.
            P_k[self.ikyn,self.nx/2] = np.conj(P_k[self.ikyp,self.nx/2])
            P_k[self.ny/2,self.ikxn] = np.conj(P_k[self.ny/2,self.ikxp])
            P_k[self.ny/2,0] = np.real(P_k[self.ny/2,0])
            P_k[0,self.nx/2] = np.real(P_k[0,self.nx/2])
            P_k[self.ny/2,self.nx/2] = np.real(P_k[self.ny/2,self.nx/2])

    def _generate_power_array(self, power_function):
        # Internal function to generate the result of a power function evaluated on a grid,
        # taking into account the symmetries.
        power_array = np.empty((self.ny, self.nx/2+1))

        # Set up the scalar |k| grid using just the positive kx,ky
        k = np.sqrt(self.kx[self.iky,self.ikx]**2 + self.ky[self.iky,self.ikx]**2)

        # Fudge the value at k=0, so we don't have to evaluate power there
        k[0,0] = k[1,0]
        # Raise a clear exception for LookupTable that are not defined on the full k range!
        if isinstance(power_function, galsim.LookupTable):
            mink = np.min(k)
            maxk = np.max(k)
            if mink < power_function.x_min or maxk > power_function.x_max:
                raise ValueError(
                    "LookupTable P(k) is not defined for full k range on grid, %f<k<%f"%(mink,maxk))
        P_k = power_function(k)
        
        # Now fix the k=0 value of power to zero
        assert type(P_k) is np.ndarray
        P_k[0,0] = type(P_k[0,1])(0.)
        if np.any(P_k < 0):
            raise ValueError("Negative power found for some values of k!")

        power_array[self.iky, self.ikx] = P_k
        power_array[self.ikyn, self.ikx] = P_k[self.ikyp, self.ikx]
        return power_array
    
    def _generate_exp2ipsi(self):
        # exp2ipsi = (kx + iky)^2 / |kx + iky|^2 is the phase of the k vector.
        kz = self.kx + self.ky*1j
        # exp(2i psi) = kz^2 / |kz|^2
        ksq = kz*np.conj(kz)
        # Need to adjust denominator for kz=0 to avoid division by 0.
        ksq[0,0] = 1.
        self.exp2ipsi = kz*kz/ksq
        # Note: this leaves exp2ipsi[0,0] = 0, but it turns out that's ok, since we only
        # ever multiply it by something that is 0 anyway (amplitude[0,0] = 0).

def kappaKaiserSquires(g1, g2):
    """Perform a Kaiser & Squires (1993) inversion to get a convergence map from gridded shears.

    This function takes gridded shears and constructs a convergence map from them.  While this is
    complicated in reality by the non-gridded galaxy positions, it is a straightforward
    implementation using Fourier transforms for the case of gridded galaxy positions.  Note that
    there are additional complications when dealing with real observational issues like shape noise
    that are not handled by this function, and likewise there are known edge effects.

    Note that, like any process that attempts to recover information from discretely sampled data,
    the `kappa_E` and `kappa_B` maps returned by this function are subject to aliasing.  There will
    be distortions if there are non-zero frequency modes in the lensing field represented by g1 and
    g2 at more than half the frequency represented by the g1, g2 grid spacing.  To avoid this issue
    in practice you can smooth the input g1, g2 to effectively bandlimit them (the same smoothing
    kernel will be present in the output `kappa_E`, `kappa_B`).  If applying this function to shears
    drawn randomly according to some power spectrum, the power spectrum that is used should be
    modified to go to zero above the relevant maximum k value for the grid being used.

    @param g1  Square galsim.Image or NumPy array containing the first component of shear.
    @param g2  Square galsim.Image or NumPy array containing the second component of shear.

    @returns the tuple (kappa_E, kappa_B), as NumPy arrays.

    The returned kappa_E represents the convergence field underlying the input shears
    The returned kappa_B is the convergence field generated were all shears rotated by 45 degrees
    prior to input. 
    """
    # Checks on inputs
    import galsim.utilities
    if isinstance(g1, galsim.Image) and isinstance(g2, galsim.Image):
        g1 = g1.array
        g2 = g2.array
    elif isinstance(g1, np.ndarray) and isinstance(g2, np.ndarray):
        pass
    else:
        raise TypeError("Input g1 and g2 must be galsim Image or NumPy arrays.")
    if g1.shape != g2.shape:
        raise ValueError("Input g1 and g2 must be the same shape.")
    if g1.shape[0] != g1.shape[1]:
        raise NotImplementedError("Non-square input shear grids not supported.")

    # Then setup the kx, ky grids
    kx, ky = galsim.utilities.kxky(g1.shape)
    kz = kx + ky*1j

    # exp(2i psi) = kz^2 / |kz|^2
    ksq = kz*np.conj(kz)
    # Need to adjust denominator for kz=0 to avoid division by 0.
    ksq[0,0] = 1.
    exp2ipsi = kz*kz/ksq

    # Build complex g = g1 + i g2
    gz = g1 + g2*1j

    # Go to fourier space
    gz_k = np.fft.fft2(gz)

    # Equation 2.1.12 of Kaiser & Squires (1993) is equivalent to:
    #   kz_k = -np.conj(exp2ipsi)*gz_k
    # However, this equation has a sign error.  There should not be a minus in front.
    # If you follow their subsequent deviation, you will see that they drop the minus sign
    # when they get to 2.1.15 (another - appears from the derivative).  2.1.15 is correct.
    # e.g. it correctly produces a positive point mass for tangential shear ~ 1/r^2.
    # So this implies that the minus sign in 2.1.12 should not be there.
    kz_k = np.conj(exp2ipsi)*gz_k

    # Come back to real space
    kz = np.fft.ifft2(kz_k)

    # kz = kappa_E + i kappa_B
    kappaE = np.real(kz)
    kappaB = np.imag(kz)
    return kappaE, kappaB

class xip_integrand:
    """Utility class to assist in calculating the xi_+ shear correlation function from power spectra."""
    def __init__(self, pk, r):
        self.pk = pk
        self.r = r
    def __call__(self, k):
        return k * self.pk(k) * galsim.bessel.j0(self.r*k)

class xim_integrand:
    """Utility class to assist in calculating the xi_- shear correlation function from power spectra."""
    def __init__(self, pk, r):
        self.pk = pk
        self.r = r
    def __call__(self, k):
        return k * self.pk(k) * galsim.bessel.jn(4,self.r*k)<|MERGE_RESOLUTION|>--- conflicted
+++ resolved
@@ -371,28 +371,14 @@
                                 using the draw or drawShoot methods.  Other units can be specified
                                 using the `units` keyword.
         @param ngrid            Number of grid points in each dimension.  [Must be an integer]
-<<<<<<< HEAD
-        @param rng              A galsim.GaussianDeviate object for drawing the random numbers.
-                                (Alternatively, any BaseDeviate can be used.) [default: None]
+        @param rng              A BaseDeviate object for drawing the random numbers. [default: None]
         @param interpolant      Interpolant that will be used for interpolating the gridded shears
                                 by methods like getShear(), getConvergence(), etc. if they are
-                                later called. [default: galsim.Linear()]
+                                later called. [default: galsim.Lanczos(5)]
         @param center           If setting up a new grid, define what position you want to consider
                                 the center of that grid.  Units must be consistent with those for
                                 `grid_spacing`.  [default: galsim.PositionD(0,0)]
-        @param units            The angular units used for the positions.  [default; arcsec]
-=======
-        @param rng              (Optional) A galsim.GaussianDeviate object for drawing the random
-                                numbers.  (Alternatively, any BaseDeviate can be used.)
-                                [default `rng = None`]
-        @param interpolant      (Optional) Interpolant that will be used for interpolating the
-                                gridded shears by methods like getShear(), getConvergence(), etc. if
-                                they are later called. [default `interpolant = galsim.Lanczos(5)`]
-        @param center           (Optional) If setting up a new grid, define what position you
-                                want to consider the center of that grid.  Units must be consistent
-                                with those for `grid_spacing`.  [default `center = (0,0)`]
-        @param units            The angular units used for the positions.  [default = arcsec]
->>>>>>> fcf1ad9b
+        @param units            The angular units used for the positions.  [default: arcsec]
         @param get_convergence  Return the convergence in addition to the shear?  Regardless of the
                                 value of `get_convergence`, the convergence will still be computed
                                 and stored for future use. [default: False]
@@ -403,19 +389,15 @@
         @param kmax_factor      Factor by which the overall grid in fourier space is larger than
                                 the default.  i.e.
                                     kmax = pi / grid_spacing * kmax_factor
-<<<<<<< HEAD
                                 [default: 1; must be an integer]
-=======
-                                [default `kmax_factor = 1`; must be an integer]
-        @param bandlimit        (Optional) Keyword determining how to handle power P(k) above the
-                                limiting k value, kmax.  The options None, 'hard', and 'soft'
-                                correspond to doing nothing (i.e., allow P(>kmax) to be aliased to
-                                lower k values), cutting off all power above kmax, and applying a
-                                softening filter to gradually cut off power above kmax.  Use of this
-                                keyword does not modify the internally-stored power spectrum, just
-                                the shears generated for this particular call to
-                                buildGrid(). [default `bandlimit="hard"`]
->>>>>>> fcf1ad9b
+        @param bandlimit        Keyword determining how to handle power P(k) above the limiting k 
+                                value, kmax.  The options None, 'hard', and 'soft' correspond to
+                                doing nothing (i.e., allow P(>kmax) to be aliased to lower k
+                                values), cutting off all power above kmax, and applying a softening
+                                filter to gradually cut off power above kmax.  Use of this keyword
+                                does not modify the internally-stored power spectrum, just the
+                                shears generated for this particular call to buildGrid().
+                                [default: "hard"]
 
         @returns the tuple (g1,g2[,kappa]), where each is a 2-d NumPy array and kappa is included
                  iff `get_convergence` is set to True.
@@ -567,13 +549,8 @@
                                     p_E, p_B)
         self.grid_g1, self.grid_g2, self.grid_kappa = psr(gd)
         if kmin_factor != 1 or kmax_factor != 1:
-<<<<<<< HEAD
-            # Need to make sure the rows are continguous so we can use it in the constructor 
+            # Need to make sure the rows are contiguous so we can use it in the constructor 
             # of the ImageD objects below.  This requires a copy.
-=======
-            # Need to make sure the rows are contiguous so we can use it in the constructor 
-            # of the ImageViewD objects below.  This requires a copy.
->>>>>>> fcf1ad9b
             s = slice(0,ngrid*kmax_factor,kmax_factor)
             self.grid_g1 = np.array(self.grid_g1[s,s], copy=True, order='C')
             self.grid_g2 = np.array(self.grid_g2[s,s], copy=True, order='C')
@@ -614,12 +591,12 @@
         if not isinstance(subsample_fac,int) or effective_ngrid%subsample_fac!=0 or subsample_fac<=1:
             raise RuntimeError("Subsample factor must be an integer>1 that divides the grid size!")
 
-        # Make new array subsamples and turn them into ImageViews
-        self.im_g1 = galsim.ImageViewD(
+        # Make new array subsamples and turn them into Images
+        self.im_g1 = galsim.ImageD(
             np.ascontiguousarray(self.im_g1.array[::subsample_fac,::subsample_fac]))
-        self.im_g2 = galsim.ImageViewD(
+        self.im_g2 = galsim.ImageD(
             np.ascontiguousarray(self.im_g2.array[::subsample_fac,::subsample_fac]))
-        self.im_kappa = galsim.ImageViewD(
+        self.im_kappa = galsim.ImageD(
             np.ascontiguousarray(self.im_kappa.array[::subsample_fac,::subsample_fac]))
 
         # Update internal parameters: grid_spacing, center.
@@ -1000,7 +977,6 @@
            Both calls do the same thing.  The returned g1, g2 this time are lists of g1, g2 values.
            The lists are the same length as the number of input positions.
 
-<<<<<<< HEAD
         @param pos          Position(s) of the source(s), assumed to be post-lensing!
                             Valid ways to input this:
                                 - Single galsim.PositionD (or PositionI) instance
@@ -1013,40 +989,21 @@
                                   x-positions and array[1] contains y-positions
         @param units        The angular units used for the positions.  [default: arcsec]
         @param reduced      Whether returned shear(s) should be reduced shears. [default: True]
+        @param periodic     Whether the interpolation should treat the positions as being defined
+                            with respect to a periodic grid, which will wrap them around if they
+                            are outside the bounds of the original grid on which shears were
+                            defined.  If not, then shears are set to zero for positions outside the
+                            original grid. [default: False]
+        @param interpolant  Interpolant that will be used for interpolating the gridded shears.
+                            By default, the one that was specified when building the grid was used.
+                            Specifying an interpolant here does not change the one that is stored
+                            as part of this PowerSpectrum instance. [default: None]
 
         @returns the shear as a tuple, (g1,g2)
 
         If the input `pos` is given a single position, (g1,g2) are the  two shear components.
         If the input `pos` is given a list of positions, they are each a python list of values.
         If the input `pos` is given a NumPy array of positions, they are NumPy arrays.
-=======
-        @param pos              Position(s) of the source(s), assumed to be post-lensing!
-                                Valid ways to input this:
-                                  - Single galsim.PositionD (or PositionI) instance
-                                  - tuple of floats: (x,y)
-                                  - list of galsim.PositionD (or PositionI) instances
-                                  - tuple of lists: ( xlist, ylist )
-                                  - NumPy array of galsim.PositionD (or PositionI) instances
-                                  - tuple of NumPy arrays: ( xarray, yarray )
-                                  - Multidimensional NumPy array, as long as array[0] contains
-                                    x-positions and array[1] contains y-positions
-        @param units            The angular units used for the positions.  [default = arcsec]
-        @param reduced          Whether returned shear(s) should be reduced shears. [default=True]
-        @param periodic         Whether the interpolation should treat the positions as being
-                                defined with respect to a periodic grid, which will wrap them around
-                                if they are outside the bounds of the original grid on which shears
-                                were defined.  If not, then shears are set to zero for positions
-                                outside the original grid.  [default=False]
-        @param interpolant      (Optional) Interpolant that will be used for interpolating the
-                                gridded shears.  By default, the one that was specified when
-                                building the grid was used.  Specifying an interpolant here does not
-                                change the one that is stored as part of this PowerSpectrum
-                                instance.
-
-        @return g1,g2           If given a single position: the two shear components g_1 and g_2.
-                                If given a list of positions: each is a python list of values.
-                                If given a NumPy array of positions: each is a NumPy array.
->>>>>>> fcf1ad9b
         """
 
         if not hasattr(self, 'im_g1'):
@@ -1066,22 +1023,8 @@
             # get reduced shear (just discard magnification)
             g1_r, g2_r, _ = galsim.lensing_ps.theoryToObserved(self.im_g1.array, self.im_g2.array,
                                                                self.im_kappa.array)
-<<<<<<< HEAD
             g1_r = galsim.ImageD(g1_r)
             g2_r = galsim.ImageD(g2_r)
-            # Make an SBInterpolatedImage, which will do the heavy lifting for the interpolation.
-            sbii_g1 = galsim._galsim.SBInterpolatedImage(g1_r.image, xInterp=xinterp,
-                                                         kInterp=kinterp)
-            sbii_g2 = galsim._galsim.SBInterpolatedImage(g2_r.image, xInterp=xinterp,
-                                                         kInterp=kinterp)
-        else:
-            sbii_g1 = galsim._galsim.SBInterpolatedImage(self.im_g1.image, xInterp=xinterp,
-                                                         kInterp=kinterp)
-            sbii_g2 = galsim._galsim.SBInterpolatedImage(self.im_g2.image, xInterp=xinterp,
-                                                         kInterp=kinterp)
-=======
-            g1_r = galsim.ImageViewD(g1_r)
-            g2_r = galsim.ImageViewD(g2_r)
             # Make an SBInterpolatedImage, which will do the heavy lifting for the interpolation.
             # However, if we are doing wrapped interpolation then we will want to manually stick the
             # wrapped grid bits around the edges, because otherwise the interpolant will treat
@@ -1096,28 +1039,35 @@
                 g2_r_new = self._wrap_image(g2_r)
 
                 # Then make the SBInterpolated image.
-                sbii_g1 = galsim.SBInterpolatedImage(g1_r_new.image, xInterp=xinterp, kInterp=kinterp)
-                sbii_g2 = galsim.SBInterpolatedImage(g2_r_new.image, xInterp=xinterp, kInterp=kinterp)
+                sbii_g1 = galsim._galsim.SBInterpolatedImage(g1_r_new.image, xInterp=xinterp,
+                                                             kInterp=kinterp)
+                sbii_g2 = galsim._galsim.SBInterpolatedImage(g2_r_new.image, xInterp=xinterp,
+                                                             kInterp=kinterp)
             else:
-                sbii_g1 = galsim.SBInterpolatedImage(g1_r, xInterp=xinterp, kInterp=kinterp)
-                sbii_g2 = galsim.SBInterpolatedImage(g2_r, xInterp=xinterp, kInterp=kinterp)
+                sbii_g1 = galsim._galsim.SBInterpolatedImage(g1_r.image, xInterp=xinterp,
+                                                             kInterp=kinterp)
+                sbii_g2 = galsim._galsim.SBInterpolatedImage(g2_r.image, xInterp=xinterp,
+                                                             kInterp=kinterp)
         else:
             if periodic:
                 # Need to expand array here, as well.
                 g1_r_new = self._wrap_image(self.im_g1)
                 g2_r_new = self._wrap_image(self.im_g2)
-                sbii_g1 = galsim.SBInterpolatedImage(g1_r_new.image, xInterp=xinterp, kInterp=kinterp)
-                sbii_g2 = galsim.SBInterpolatedImage(g2_r_new.image, xInterp=xinterp, kInterp=kinterp)
+                sbii_g1 = galsim._galsim.SBInterpolatedImage(g1_r_new.image, xInterp=xinterp,
+                                                             kInterp=kinterp)
+                sbii_g2 = galsim._galsim.SBInterpolatedImage(g2_r_new.image, xInterp=xinterp,
+                                                             kInterp=kinterp)
             else:
-                sbii_g1 = galsim.SBInterpolatedImage(self.im_g1, xInterp=xinterp, kInterp=kinterp)
-                sbii_g2 = galsim.SBInterpolatedImage(self.im_g2, xInterp=xinterp, kInterp=kinterp)
+                sbii_g1 = galsim._galsim.SBInterpolatedImage(self.im_g1.image, xInterp=xinterp,
+                                                             kInterp=kinterp)
+                sbii_g2 = galsim._galsim.SBInterpolatedImage(self.im_g2.image, xInterp=xinterp,
+                                                             kInterp=kinterp)
 
         # Calculate some numbers that are useful to calculate before the loop over positions, but
         # only if we are doing a periodic treatment of the box.
         if periodic:
             dx = self.bounds.xmax-self.bounds.xmin
             dy = self.bounds.ymax-self.bounds.ymin
->>>>>>> fcf1ad9b
 
         # interpolate if necessary
         g1,g2 = [], []
@@ -1173,7 +1123,6 @@
         single quantity (convergence value or array of convergence values) rather than two
         quantities.  See documentation for getShear for some examples.
 
-<<<<<<< HEAD
         @param pos          Position(s) of the source(s), assumed to be post-lensing!
                             Valid ways to input this:
                                 - Single galsim.PositionD (or PositionI) instance
@@ -1185,39 +1134,21 @@
                                 - Multidimensional NumPy array, as long as array[0] contains
                                   x-positions and array[1] contains y-positions
         @param units        The angular units used for the positions.  [default: arcsec]
+        @param periodic     Whether the interpolation should treat the positions as being defined
+                            with respect to a periodic grid, which will wrap them around if they
+                            are outside the bounds of the original grid on which shears and
+                            convergences were defined.  If not, then convergences are set to zero
+                            for positions outside the original grid.  [default: False]
+        @param interpolant  Interpolant that will be used for interpolating the gridded shears.
+                            By default, the one that was specified when building the grid was used.
+                            Specifying an interpolant here does not change the one that is stored
+                            as part of this PowerSpectrum instance. [default: None]
 
         @returns the convergence, kappa.
 
         If the input `pos` is given a single position, kappa is the convergence value.
         If the input `pos` is given a list of positions, kappa is a python list of values.
         If the input `pos` is given a NumPy array of positions, kappa is a NumPy array.
-=======
-        @param pos              Position(s) of the source(s), assumed to be post-lensing!
-                                Valid ways to input this:
-                                  - Single galsim.PositionD (or PositionI) instance
-                                  - tuple of floats: (x,y)
-                                  - list of galsim.PositionD (or PositionI) instances
-                                  - tuple of lists: ( xlist, ylist )
-                                  - NumPy array of galsim.PositionD (or PositionI) instances
-                                  - tuple of NumPy arrays: ( xarray, yarray )
-                                  - Multidimensional NumPy array, as long as array[0] contains
-                                    x-positions and array[1] contains y-positions
-        @param units            The angular units used for the positions.  [default = arcsec]
-        @param periodic         Whether the interpolation should treat the positions as being
-                                defined with respect to a periodic grid, which will wrap them around
-                                if they are outside the bounds of the original grid on which shears
-                                and convergences were defined.  If not, then convergences are set to
-                                zero for positions outside the original grid.  [default = False]
-        @param interpolant      (Optional) Interpolant that will be used for interpolating the
-                                gridded shears.  By default, the one that was specified when
-                                building the grid was used.  Specifying an interpolant here does not
-                                change the one that is stored as part of this PowerSpectrum
-                                instance.
-
-        @return kappa           If given a single position: the convergence kappa.
-                                If given a list of positions: a python list of values.
-                                If given a NumPy array of positions: a NumPy array of values.
->>>>>>> fcf1ad9b
         """
 
         if not hasattr(self, 'im_kappa'):
@@ -1233,12 +1164,6 @@
             xinterp = galsim.utilities.convert_interpolant_to_2d(self.interpolant)
         kinterp = galsim.InterpolantXY(galsim.Quintic())
 
-<<<<<<< HEAD
-        # Make an SBInterpolatedImage, which will do the heavy lifting for the 
-        # interpolation.
-        sbii_kappa = galsim._galsim.SBInterpolatedImage(self.im_kappa.image, xInterp=xinterp,
-                                                        kInterp=kinterp)
-=======
         # Make an SBInterpolatedImage, which will do the heavy lifting for the interpolation.
         # However, if we are doing wrapped interpolation then we will want to manually stick the
         # wrapped grid bits around the edges, because otherwise the interpolant will treat
@@ -1246,19 +1171,20 @@
         if periodic:
             # Make an expanded bounds.  We expand by 7 (default) to be safe, though most
             # interpolants don't need that much.
-            kappa_new = self._wrap_image(galsim.ImageViewD(self.im_kappa))
+            kappa_new = self._wrap_image(self.im_kappa)
 
             # Then make the SBInterpolated image.
-            sbii_kappa = galsim.SBInterpolatedImage(kappa_new.image, xInterp=xinterp, kInterp=kinterp)
-        else:
-            sbii_kappa = galsim.SBInterpolatedImage(self.im_kappa, xInterp=xinterp, kInterp=kinterp)
+            sbii_kappa = galsim._galsim.SBInterpolatedImage(kappa_new.image, xInterp=xinterp,
+                                                            kInterp=kinterp)
+        else:
+            sbii_kappa = galsim._galsim.SBInterpolatedImage(self.im_kappa.image, xInterp=xinterp,
+                                                            kInterp=kinterp)
 
         # Calculate some numbers that are useful to calculate before the loop over positions, but
         # only if we are doing a periodic treatment of the box.
         if periodic:
             dx = self.bounds.xmax-self.bounds.xmin
             dy = self.bounds.ymax-self.bounds.ymin
->>>>>>> fcf1ad9b
 
         # interpolate if necessary
         kappa = []
@@ -1320,23 +1246,18 @@
                                   - tuple of NumPy arrays: ( xarray, yarray )
                                   - Multidimensional NumPy array, as long as array[0] contains
                                     x-positions and array[1] contains y-positions
-<<<<<<< HEAD
         @param units            The angular units used for the positions.  [default: arcsec]
-
-        @returns the magnification, mu.
-=======
-        @param units            The angular units used for the positions.  [default = arcsec]
         @param periodic         Whether the interpolation should treat the positions as being
                                 defined with respect to a periodic grid, which will wrap them around
                                 if they are outside the bounds of the original grid on which shears
                                 and convergences were defined.  If not, then magnification is set to
-                                1 for positions outside the original grid.  [default = False]
-        @param interpolant      (Optional) Interpolant that will be used for interpolating the
-                                gridded shears.  By default, the one that was specified when
-                                building the grid was used.  Specifying an interpolant here does not
-                                change the one that is stored as part of this PowerSpectrum
-                                instance.
->>>>>>> fcf1ad9b
+                                1 for positions outside the original grid.  [default: False]
+        @param interpolant      Interpolant that will be used for interpolating the gridded shears.
+                                By default, the one that was specified when building the grid was
+                                used.  Specifying an interpolant here does not change the one that
+                                is stored as part of this PowerSpectrum instance. [default: None]
+
+        @returns the magnification, mu.
 
         If the input `pos` is given a single position, mu is the magnification value.
         If the input `pos` is given a list of positions, mu is a python list of values.
@@ -1362,11 +1283,6 @@
         # Interpolate mu-1, so the zero values off the edge are appropriate.
         im_mu = galsim.ImageD(mu-1)
 
-<<<<<<< HEAD
-        # Make an SBInterpolatedImage, which will do the heavy lifting for the 
-        # interpolation.
-        sbii_mu = galsim._galsim.SBInterpolatedImage(im_mu.image, xInterp=xinterp, kInterp=kinterp)
-=======
         # Make an SBInterpolatedImage, which will do the heavy lifting for the interpolation.
         # However, if we are doing wrapped interpolation then we will want to manually stick the
         # wrapped grid bits around the edges, because otherwise the interpolant will treat
@@ -1377,16 +1293,17 @@
             im_mu_new = self._wrap_image(im_mu)
 
             # Then make the SBInterpolated image.
-            sbii_mu = galsim.SBInterpolatedImage(im_mu_new.image, xInterp=xinterp, kInterp=kinterp)
-        else:
-            sbii_mu = galsim.SBInterpolatedImage(im_mu, xInterp=xinterp, kInterp=kinterp)
+            sbii_mu = galsim._galsim.SBInterpolatedImage(im_mu_new.image, xInterp=xinterp,
+                                                         kInterp=kinterp)
+        else:
+            sbii_mu = galsim._galsim.SBInterpolatedImage(im_mu.image, xInterp=xinterp,
+                                                         kInterp=kinterp)
 
         # Calculate some numbers that are useful to calculate before the loop over positions, but
         # only if we are doing a periodic treatment of the box.
         if periodic:
             dx = self.bounds.xmax-self.bounds.xmin
             dy = self.bounds.ymax-self.bounds.ymin
->>>>>>> fcf1ad9b
 
         # interpolate if necessary
         mu = []
@@ -1449,22 +1366,17 @@
                                   - tuple of NumPy arrays: ( xarray, yarray )
                                   - Multidimensional NumPy array, as long as array[0] contains
                                     x-positions and array[1] contains y-positions
-<<<<<<< HEAD
         @param units            The angular units used for the positions.  [default: arcsec]
-=======
-        @param units            The angular units used for the positions.  [default = arcsec]
         @param periodic         Whether the interpolation should treat the positions as being
                                 defined with respect to a periodic grid, which will wrap them around
                                 if they are outside the bounds of the original grid on which shears
                                 and convergences were defined.  If not, then shear is set to zero
                                 and magnification is set to 1 for positions outside the original
-                                grid.  [default = False]
-        @param interpolant      (Optional) Interpolant that will be used for interpolating the
-                                gridded shears.  By default, the one that was specified when
-                                building the grid was used.  Specifying an interpolant here does not
-                                change the one that is stored as part of this PowerSpectrum
-                                instance.
->>>>>>> fcf1ad9b
+                                grid.  [default: False]
+        @param interpolant      Interpolant that will be used for interpolating the gridded shears.
+                                By default, the one that was specified when building the grid was
+                                used.  Specifying an interpolant here does not change the one that
+                                is stored as part of this PowerSpectrum instance. [default: None]
 
         @returns shear and magnification as a tuple (g1,g2,mu).
 
@@ -1489,21 +1401,9 @@
         # Calculate the magnification based on the convergence and shear
         g1_r, g2_r, mu = galsim.lensing_ps.theoryToObserved(self.im_g1.array, self.im_g2.array,
                                                             self.im_kappa.array)
-<<<<<<< HEAD
         im_g1_r = galsim.ImageD(g1_r)
         im_g2_r = galsim.ImageD(g2_r)
         im_mu = galsim.ImageD(mu-1)
-        # Make an SBInterpolatedImage, which will do the heavy lifting for the 
-        # interpolation.
-        sbii_g1 = galsim._galsim.SBInterpolatedImage(im_g1_r.image, xInterp=xinterp,
-                                                     kInterp=kinterp)
-        sbii_g2 = galsim._galsim.SBInterpolatedImage(im_g2_r.image, xInterp=xinterp,
-                                                     kInterp=kinterp)
-        sbii_mu = galsim._galsim.SBInterpolatedImage(im_mu.image, xInterp=xinterp, kInterp=kinterp)
-=======
-        im_g1_r = galsim.ImageViewD(g1_r)
-        im_g2_r = galsim.ImageViewD(g2_r)
-        im_mu = galsim.ImageViewD(mu-1)
 
         # Make an SBInterpolatedImage, which will do the heavy lifting for the interpolation.
         # However, if we are doing wrapped interpolation then we will want to manually stick the
@@ -1517,20 +1417,25 @@
             im_g2_new = self._wrap_image(im_g2_r)
 
             # Then make the SBInterpolated image.
-            sbii_g1 = galsim.SBInterpolatedImage(im_g1_new.image, xInterp=xinterp, kInterp=kinterp)
-            sbii_g2 = galsim.SBInteroplatedImage(im_g2_new.image, xInterp=xinterp, kInterp=kinterp)
-            sbii_mu = galsim.SBInterpolatedImage(im_mu_new.image, xInterp=xinterp, kInterp=kinterp)
-        else:
-            sbii_g1 = galsim.SBInterpolatedImage(im_g1_r, xInterp=xinterp, kInterp=kinterp)
-            sbii_g2 = galsim.SBInterpolatedImage(im_g2_r, xInterp=xinterp, kInterp=kinterp)
-            sbii_mu = galsim.SBInterpolatedImage(im_mu, xInterp=xinterp, kInterp=kinterp)
+            sbii_g1 = galsim._galsim.SBInterpolatedImage(im_g1_new.image, xInterp=xinterp,
+                                                         kInterp=kinterp)
+            sbii_g2 = galsim._galsim.SBInteroplatedImage(im_g2_new.image, xInterp=xinterp,
+                                                         kInterp=kinterp)
+            sbii_mu = galsim._galsim.SBInterpolatedImage(im_mu_new.image, xInterp=xinterp,
+                                                         kInterp=kinterp)
+        else:
+            sbii_g1 = galsim._galsim.SBInterpolatedImage(im_g1_r.image, xInterp=xinterp,
+                                                         kInterp=kinterp)
+            sbii_g2 = galsim._galsim.SBInterpolatedImage(im_g2_r.image, xInterp=xinterp,
+                                                         kInterp=kinterp)
+            sbii_mu = galsim._galsim.SBInterpolatedImage(im_mu.image, xInterp=xinterp,
+                                                         kInterp=kinterp)
 
         # Calculate some numbers that are useful to calculate before the loop over positions, but
         # only if we are doing a periodic treatment of the box.
         if periodic:
             dx = self.bounds.xmax-self.bounds.xmin
             dy = self.bounds.ymax-self.bounds.ymin
->>>>>>> fcf1ad9b
 
         # interpolate if necessary
         g1, g2, mu = [], [], []
