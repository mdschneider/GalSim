import galsim
import utilities

"""@file real.py @brief Necessary functions for dealing with real galaxies and their catalogs.
"""

class RealGalaxyCatalog(object):
    """@brief Class containing a catalog with information about real galaxy training data.

    The RealGalaxyCatalog class reads in and stores information about a specific training sample of
    realistic galaxies. We assume that all files containing the images (galaxies and PSFs) live in
    one directory; they could be individual files, or multiple HDUs of the same file.  Currently
    there is no functionality that lets this be a FITS data cube, because we assume that the object
    postage stamps will in general need to be different sizes depending on the galaxy size.  For
    example, if the catalog is called 'catalog.fits' and is in the working directory, and the images
    are in a subdirectory called 'images', then the RealGalaxyCatalog can be read in as follows:

    my_rgc = galsim.RealGalaxyCatalog('./catalog.fits','images')

    To explore for the future: scaling with number of galaxies, adding more information as needed,
    and other i/o related issues.

    Parameters
    ----------
    @param file_name   The file containing the catalog.
    @param image_dir   The directory containing the images.
    @param dir         The directory of catalog file (optional)
    @param preload     Whether to preload the header information. (default = False)
    """
    _req_params = { 'file_name' : str , 'image_dir' : str }
    _opt_params = { 'dir' : str, 'preload' : bool }
    _single_params = []

    def __init__(self, file_name, image_dir, dir=None, preload=False):
        import os
        # First build full file_name
        self.file_name = file_name
        if not os.path.isdir(image_dir):
            raise RuntimeError(image_dir+' directory does not exist!')
        self.image_dir = image_dir
        if dir is None: dir = image_dir
        self.file_name = os.path.join(dir,self.file_name)

        import pyfits
        try:
            cat = pyfits.getdata(self.file_name)
            self.nobjects = len(cat) # number of objects in the catalog
<<<<<<< HEAD
            self.ident = cat.field('ident') # ID for object in the training sample
=======
            ident = cat.field('ident') # ID for object in the training sample
            # We want to make sure that the ident array contains all strings.
            # Strangely, ident.astype(str) produces a string with each element == '1'.
            # Hence this way of doing the conversion:
            self.ident = [ "%s"%val for val in ident ]
>>>>>>> 8311ce28
            self.gal_file_name = cat.field('gal_filename') # file containing the galaxy image
            self.PSF_file_name = cat.field('PSF_filename') # file containing the PSF image
            self.gal_hdu = cat.field('gal_hdu') # HDU containing the galaxy image
            self.PSF_hdu = cat.field('PSF_hdu') # HDU containing the PSF image
            self.pixel_scale = cat.field('pixel_scale') # pixel scale for the image (could be different
            # if we have training data from other datasets... let's be general here and make it a vector
            # in case of mixed training set)
            self.mag = cat.field('mag') # apparent magnitude
            self.band = cat.field('band') # bandpass in which apparent mag is measured, e.g., "F814W"
            self.weight = cat.field('weight') # weight factor to account for size-dependent probability
        except Exception, e:
            print e
            raise RuntimeError("Unable to read real galaxy catalog %s."%self.file_name)

        if preload:
            self.preload()
            self.preloaded = True
        else:
            self.preloaded = False

        # eventually I think we'll want information about the training dataset, 
        # i.e. (dataset, ID within dataset)
        # also note: will be adding bits of information, like noise properties and galaxy fit params

    def get_index_for_id(self, id):
        """
        Find which index number corresponds to the value ID in the ident field.
        """
        # Just to be completely consistent, convert id to a string in the same way we
        # did above for the ident array:
        id = "%s"%id
        if id in self.ident:
            return self.ident.index(id)
        else:
            raise ValueError('ID %s not found in list of IDs'%id)

    def preload(self):
        """
        Preload the files into memory.
        
        There are memory implications to this, so we don't do this by default.
        However, it can be a big speedup if memory isn't an issue.  Especially
        if many (or all) of the images are stored in the same file as different HDUs.
        """
        import pyfits
        import os
        self.preloaded = True
        self.loaded_files = {}
        for file_name in self.gal_file_name:
            if file_name not in self.loaded_files:
                full_file_name = os.path.join(self.image_dir,file_name)
                self.loaded_files[file_name] = pyfits.open(full_file_name)
        for file_name in self.PSF_file_name:
            if file_name not in self.loaded_files:
                full_file_name = os.path.join(self.image_dir,file_name)
                self.loaded_files[file_name] = pyfits.open(full_file_name)

    def getGal(self,i):
        """
        Returns the galaxy at index i as an ImageViewD object.
        """
        if i >= len(self.gal_file_name):
            raise IndexError(
                'index %d given to getGal is out of range (0..%d)'%(i,len(self.gal_file_name)-1))
        import pyfits
        import os
        import numpy
        if self.preloaded:
            array = self.loaded_files[self.gal_file_name[i]][self.gal_hdu[i]].data
        else:
            file_name = os.path.join(self.image_dir,self.gal_file_name[i])
            array = pyfits.getdata(file_name,self.gal_hdu[i])
        return galsim.ImageViewD(numpy.ascontiguousarray(array.astype(numpy.float64)))

    def getPSF(self,i):
        """
        Returns the PSF at index i as an ImageViewD object.
        """
        if i >= len(self.PSF_file_name):
            raise IndexError(
                'index %d given to getPSF is out of range (0..%d)'%(i,len(self.PSF_file_name)-1))
        import pyfits
        import os
        import numpy
        if self.preloaded:
            array = self.loaded_files[self.PSF_file_name[i]][self.PSF_hdu[i]].data
        else:
            file_name = os.path.join(self.image_dir,self.PSF_file_name[i])
            array = pyfits.getdata(file_name,self.PSF_hdu[i])
        return galsim.ImageViewD(numpy.ascontiguousarray(array.astype(numpy.float64)))


def simReal(real_galaxy, target_PSF, target_pixel_scale, g1 = 0.0, g2 = 0.0, rotation_angle = None, 
            rand_rotate = True, uniform_deviate = None, target_flux = 1000.0,
            image=None):
    """@brief Function to simulate images (no added noise) from real galaxy training data.

    This function takes a RealGalaxy from some training set, and manipulates it as needed to
    simulate a (no-noise-added) image from some lower-resolution telescope.  It thus requires a
    target ePSF (which could be an image, or one of our base classes) that represents all PSF
    components including the pixel response, and a target pixel scale.  The default rotation option
    is to impose a random rotation to make irrelevant any real shears in the galaxy training data
    (optionally, the RNG can be supplied).  This default can be turned off by setting rand_rotate =
    False or by requesting a specific rotation angle using the rotation_angle keyword, in which case
    rand_rotate is ignored.  Optionally, the user can specify a shear (default 0).  Finally, they
    can specify a flux normalization for the final image, default 1000.

    Parameters
    ----------
    @param real_galaxy         The RealGalaxy object to use.
    @param target_PSF          The target PSF, either one of our base classes or an ImageView/Image.
    @param target_pixel_scale  The pixel scale for the final image, in arcsec.
    @param g1                  First component of shear to impose (components defined with respect
                                                                   to pixel coordinates), default 0.
    @param g2                  Second component of shear to impose, default 0.
    @param rotation_angle      Angle by which to rotate the galaxy (must be an Angle instance).
    @param rand_rotate         If true (default) then impose a random rotation on the training
                               galaxy; this is ignored if rotation_angle is set.
    @param uniform_deviate     Uniform RNG to use for selection of the random rotation angle
                               (optional).
    @param target_flux         The target flux in the output galaxy image, default 1000.
    @param image               As with the GSObject.draw function, if an image is provided,
                               then it will be used and returned.
                               If image=None, then an appropriately sized image will be created.
    """
    # do some checking of arguments
    if not isinstance(real_galaxy, galsim.RealGalaxy):
        raise RuntimeError("Error: simReal requires a RealGalaxy!")
    for Class in galsim.Image.itervalues():
        if isinstance(target_PSF, Class):
            lan5 = galsim.Lanczos(5, conserve_flux = True, tol = 1.e-4)
            interp2d = galsim.InterpolantXY(lan5)
            target_PSF = galsim.SBInterpolatedImage(target_PSF.view(), interp2d, dx = target_pixel_scale)
            break
    for Class in galsim.ImageView.itervalues():
        if isinstance(target_PSF, Class):
            lan5 = galsim.Lanczos(5, conserve_flux = True, tol = 1.e-4)
            interp2d = galsim.InterpolantXY(lan5)
            target_PSF = galsim.SBInterpolatedImage(target_PSF, interp2d, dx = target_pixel_scale)
            break
    if isinstance(target_PSF, galsim.GSObject):
        target_PSF = target_PSF.SBProfile
    if not isinstance(target_PSF, galsim.SBProfile):
        raise RuntimeError("Error: target PSF is not an Image, ImageView, SBProfile, or GSObject!")
    if rotation_angle != None and not isinstance(rotation_angle, galsim.Angle):
        raise RuntimeError("Error: specified rotation angle is not an Angle instance!")
    if (target_pixel_scale < real_galaxy.pixel_scale):
        import warnings
        message = "Warning: requested pixel scale is higher resolution than original!"
        warnings.warn(message)
    import math # needed for pi, sqrt below
    g = math.sqrt(g1**2 + g2**2)
    if g > 1:
        raise RuntimeError("Error: requested shear is >1!")

    # make sure target PSF is normalized
    target_PSF.setFlux(1.0)

    real_galaxy_copy = real_galaxy.copy()

    # rotate
    if rotation_angle != None:
        real_galaxy_copy.applyRotation(rotation_angle)
    elif rotation_angle == None and rand_rotate == True:
        if uniform_deviate == None:
            uniform_deviate = galsim.UniformDeviate()
        rand_angle = galsim.Angle(math.pi*uniform_deviate(), galsim.radians)
        real_galaxy_copy.applyRotation(rand_angle)

    # set fluxes
    real_galaxy_copy.setFlux(target_flux)

    # shear
    if (g1 != 0.0 or g2 != 0.0):
        real_galaxy_copy.applyShear(g1=g1, g2=g2)

    # convolve, resample
    out_gal = galsim.Convolve([real_galaxy_copy, galsim.GSObject(target_PSF)])
    image = out_gal.draw(image=image, dx = target_pixel_scale)

    # return simulated image
    return image<|MERGE_RESOLUTION|>--- conflicted
+++ resolved
@@ -45,15 +45,11 @@
         try:
             cat = pyfits.getdata(self.file_name)
             self.nobjects = len(cat) # number of objects in the catalog
-<<<<<<< HEAD
-            self.ident = cat.field('ident') # ID for object in the training sample
-=======
             ident = cat.field('ident') # ID for object in the training sample
             # We want to make sure that the ident array contains all strings.
             # Strangely, ident.astype(str) produces a string with each element == '1'.
             # Hence this way of doing the conversion:
             self.ident = [ "%s"%val for val in ident ]
->>>>>>> 8311ce28
             self.gal_file_name = cat.field('gal_filename') # file containing the galaxy image
             self.PSF_file_name = cat.field('PSF_filename') # file containing the PSF image
             self.gal_hdu = cat.field('gal_hdu') # HDU containing the galaxy image
