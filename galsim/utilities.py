# Copyright 2012, 2013 The GalSim developers:
# https://github.com/GalSim-developers
#
# This file is part of GalSim: The modular galaxy image simulation toolkit.
#
# GalSim is free software: you can redistribute it and/or modify
# it under the terms of the GNU General Public License as published by
# the Free Software Foundation, either version 3 of the License, or
# (at your option) any later version.
#
# GalSim is distributed in the hope that it will be useful,
# but WITHOUT ANY WARRANTY; without even the implied warranty of
# MERCHANTABILITY or FITNESS FOR A PARTICULAR PURPOSE.  See the
# GNU General Public License for more details.
#
# You should have received a copy of the GNU General Public License
# along with GalSim.  If not, see <http://www.gnu.org/licenses/>
#
"""@file utilities.py
Module containing general utilities for the GalSim software.
"""

import numpy as np
import galsim

def roll2d(image, (iroll, jroll)):
    """Perform a 2D roll (circular shift) on a supplied 2D numpy array, conveniently.

    @param image            the numpy array to be circular shifted.
    @param (iroll, jroll)   the roll in the i and j dimensions, respectively.

    @returns the rolled image.
    """
    return np.roll(np.roll(image, jroll, axis=1), iroll, axis=0)

def kxky(array_shape=(256, 256)):
    """Return the tuple kx, ky corresponding to the DFT of a unit integer-sampled array of input
    shape.
    
    Uses the SBProfile conventions for Fourier space, so k varies in approximate range (-pi, pi].
    Uses the most common DFT element ordering conventions (and those of FFTW), so that `(0, 0)`
    array element corresponds to `(kx, ky) = (0, 0)`.

    See also the docstring for np.fftfreq, which uses the same DFT convention, and is called here,
    but misses a factor of pi.
    
    Adopts Numpy array index ordering so that the trailing axis corresponds to kx, rather than the
    leading axis as would be expected in IDL/Fortran.  See docstring for numpy.meshgrid which also
    uses this convention.

    @param array_shape   the Numpy array shape desired for `kx, ky`. 
    """
    # Note: numpy shape is y,x
    k_xaxis = np.fft.fftfreq(array_shape[1]) * 2. * np.pi
    k_yaxis = np.fft.fftfreq(array_shape[0]) * 2. * np.pi
    return np.meshgrid(k_xaxis, k_yaxis)

def g1g2_to_e1e2(g1, g2):
    """Convenience function for going from (g1, g2) -> (e1, e2).

    Here g1 and g2 are reduced shears, and e1 and e2 are distortions - see shear.py for definitions
    of reduced shear and distortion in terms of axis ratios or other ways of specifying ellipses.
    @param g1  First reduced shear component (along pixel axes)
    @param g2  Second reduced shear component (at 45 degrees with respect to image axes)
    @returns The corresponding distortions, e1 and e2.
    """
    # Conversion:
    # e = (a^2-b^2) / (a^2+b^2)
    # g = (a-b) / (a+b)
    # b/a = (1-g)/(1+g)
    # e = (1-(b/a)^2) / (1+(b/a)^2)
    gsq = g1*g1 + g2*g2
    if gsq > 0.:
        g = np.sqrt(gsq)
        boa = (1-g) / (1+g)
        e = (1 - boa*boa) / (1 + boa*boa)
        e1 = g1 * (e/g)
        e2 = g2 * (e/g)
        return e1, e2
    elif gsq == 0.:
        return 0., 0.
    else:
        raise ValueError("Input |g|^2 < 0, cannot convert.")

def rotate_xy(x, y, theta):
    """Rotates points in the xy-Cartesian plane counter-clockwise through an angle theta about the
    origin of the Cartesian coordinate system.

    @param x     NumPy array of input x coordinates
    @param y     NumPy array of input y coordinates
    @param theta Rotation angle (+ve counter clockwise) as a galsim.Angle instance
    @return x_rot, yrot  Coordinates rotated by `theta` around the origin
    """
    if not isinstance(theta, galsim.Angle):
        raise TypeError("Input rotation angle theta must be a galsim.Angle instance.")
    cost = np.cos(theta.rad())
    sint = np.sin(theta.rad())
    x_rot = x * cost - y * sint
    y_rot = x * sint + y * cost
    return x_rot, y_rot

class AttributeDict(object):
    """Dictionary class that allows for easy initialization and refs to key values via attributes.

    NOTE: Modified a little from Jim's bot.git AttributeDict class so that tab completion now works
    in ipython since attributes are actually added to __dict__.
    
    HOWEVER this means the __dict__ attribute has been redefined to be a collections.defaultdict()
    so that Jim's previous default attribute behaviour is also replicated.
    """
    def __init__(self):
        import collections
        object.__setattr__(self, "__dict__", collections.defaultdict(AttributeDict))

    def __getattr__(self, name):
        return self.__dict__[name]

    def __setattr__(self, name, value):
        self.__dict__[name] = value

    def merge(self, other):
        self.__dict__.update(other.__dict__)

    def _write(self, output, prefix=""):
        for k, v in self.__dict__.iteritems():
            if isinstance(v, AttributeDict):
                v._write(output, prefix="{0}{1}.".format(prefix, k))
            else:
                output.append("{0}{1} = {2}".format(prefix, k, repr(v)))

    def __nonzero__(self):
        return not not self.__dict__

    def __repr__(self):
        output = []
        self._write(output, "")
        return "\n".join(output)

    __str__ = __repr__

    def __len__(self):
        return len(self.__dict__)

def rand_arr(shape, deviate):
    """Function to make a 2d array of random deviates (of any sort).

    @param shape A list of length 2, indicating the desired 2d array dimensions
    @param deviate Any GalSim deviate (see random.py) such as UniformDeviate, GaussianDeviate,
    etc. to be used to generate random numbers
    @returns A Numpy array of the desired dimensions with random numbers generated using the
    supplied deviate.
    """
    if len(shape) is not 2:
        raise ValueError("Can only make a 2d array from this function!")
    # note reversed indices due to Numpy vs. Image array indexing conventions!
    tmp_img = galsim.ImageD(shape[1], shape[0])
    galsim.DeviateNoise(deviate).applyTo(tmp_img.view())
    return tmp_img.array

def convert_interpolant_to_2d(interpolant):
    """Convert a given interpolant to an Interpolant2d if it is given as a string or 1-d.
    """
    if interpolant == None:
        return None  # caller is responsible for setting a default if desired.
    elif isinstance(interpolant, galsim.Interpolant2d):
        return interpolant
    elif isinstance(interpolant, galsim.Interpolant):
        return galsim.InterpolantXY(interpolant)
    else:
        # Will raise an appropriate exception if this is invalid.
        return galsim.Interpolant2d(interpolant)


class ComparisonShapeData(object):
    """A class to contain the outputs of a comparison between photon shooting and DFT rendering of
    GSObjects, as measured by the HSM module's FindAdaptiveMom or (in future) EstimateShear.

    Currently this class contains the following attributes (see also the galsim.hsm.ShapeData
    documentation for a more detailed description of, e.g., observed_shape, moments_sigma)
    describing the results of the comparison:

    - g1obs_draw: observed_shape.g1 from adaptive moments on a GSObject image rendered using .draw()

    - g2obs_draw: observed_shape.g2 from adaptive moments on a GSObject image rendered using .draw()

    - g1hsm_draw: corrected_shape.g1 from adaptive moments on an image rendered using .draw()

    - g2hsm_draw: corrected_shape.g2 from adaptive moments on an image rendered using .draw()

    - sigma_draw: moments_sigma from adaptive moments on a GSObject image rendered using .draw()

    - sighs_draw: moments_sigma from HSM PSF corr. on a GSObject image rendered using .draw()

    - delta_g1obs: estimated mean difference between i) observed_shape.g1 from images of the same
    GSObject rendered with .drawShoot(), and ii) `g1obs_draw`.
    Defined `delta_g1obs = g1obs_draw - g1obs_shoot`.

    - delta_g2obs: estimated mean difference between i) observed_shape.g2 from images of the same
    GSObject rendered with .drawShoot(), and ii) `g1obs_draw`.
    Defined `delta_g2obs = g2obs_draw - g2obs_shoot`.

   - delta_g1hsm: estimated mean difference between i) hsmerved_shape.g1 from images of the same
    GSObject rendered with .drawShoot(), and ii) `g1hsm_draw`.
    Defined `delta_g1hsm = g1hsm_draw - g1hsm_shoot`.

    - delta_g2hsm: estimated mean difference between i) hsmerved_shape.g2 from images of the same
    GSObject rendered with .drawShoot(), and ii) `g1hsm_draw`.
    Defined `delta_g2hsm = g2hsm_draw - g2hsm_shoot`.

    - delta_sigma: estimated mean difference between i) moments_sigma from images of the same
    GSObject rendered with .drawShoot(), and ii) `sigma_draw`.
    Defined `delta_sigma = sigma_draw - sigma_shoot`.

    - delta_sighs: estimated mean difference between i) moments_sigma from images of the same
    GSObject rendered with .drawShoot(), and ii) `sigma_draw`. 
    Defined `delta_sigma = sigma_draw - sigma_shoot`. Moments calculated using HSM PSF corr.

    - err_g1obs: standard error in `delta_g1obs` estimated from the test sample.

    - err_g2obs: standard error in `delta_g2obs` estimated from the test sample.

    - err_g1hsm: standard error in `delta_g1hsm` estimated from the test sample.

    - err_g2hsm: standard error in `delta_g2hsm` estimated from the test sample.

    - err_sigma: standard error in `delta_sigma` estimated from the test sample.

    - err_sighs: standard error in `delta_sigma` estimated from the test sample using HSM PSF corr.

    The ComparisonShapeData instance also stores much of the meta-information about the tests:

    - gsobject: the galsim.GSObject for which this test was performed (prior to PSF convolution if
    a PSF was also supplied).

    - psf_object: the optional additional PSF supplied by the user for tests of convolved objects,
    will be `None` if not used.

    - size: the size of the images tested - all test images are currently square.

    - pixel_scale: the pixel scale in the images tested.

    - wmult: the `wmult` parameter used in .draw() (see the GSObject .draw() method docs for more
    details).

    - n_iterations: number of iterations of `n_trials` trials required to get delta quantities to
    the above accuracy.

    - n_trials_per_iter: number of trial images used to estimate or successively re-estimate the
    standard error on the delta quantities above for each iteration.

    - n_photons_per_trial: number of photons shot in drawShoot() for each trial.

    - time: the time taken to perform the test.

    Note this is really only a simple storage container for the results above.  All of the
    non trivial calculation is completed before a ComparisonShapeData instance is initialized,
    typically in the function compare_object_dft_vs_photon.

    - gsobject: optional galsim.GSObject for which this test was performed (prior to PSF convolution
    if a PSF was also supplied).

    - psf_object: the optional additional PSF supplied by the user for tests of convolved objects,
    will be `None` if not used.

    - config: optional config object describing the gsobject and PSF if the config comparison script
    was used rather than the (single core only) direct object script.

    Either config, or gsobject, or gsobject and psf_object, must be set when a ComparisonShapeData
    instance is created or an Exception is raised.
    """
    def __init__(self, g1obs_draw, g2obs_draw, g1hsm_draw, g2hsm_draw, sigma_draw, sighs_draw , 
                g1obs_shoot, g2obs_shoot, g1hsm_shoot, g2hsm_shoot, sigma_shoot, sighs_shoot ,
                err_g1obs, err_g2obs, err_g1hsm, err_g2hsm, err_sigma, err_sighs ,size, pixel_scale, 
                wmult, n_iterations, n_trials_per_iter, n_photons_per_trial, time, 
                gsobject=None, psf_object=None, config=None):
       """In general use you should not need to instantiate a ComparisonShapeData instance,
       as this is done within the `compare_dft_vs_photon_config`/`object` functions. 
       """

       self.g1hsm_draw = g1hsm_draw
       self.g2hsm_draw = g2hsm_draw
       self.g1obs_draw = g1obs_draw
       self.g2obs_draw = g2obs_draw
       self.sigma_draw = sigma_draw
       self.sighs_draw = sighs_draw
       
       self.delta_g1hsm = g1hsm_draw - g1hsm_shoot
       self.delta_g2hsm = g2hsm_draw - g2hsm_shoot
       self.delta_g1obs = g1obs_draw - g1obs_shoot
       self.delta_g2obs = g2obs_draw - g2obs_shoot
       self.delta_sigma = sigma_draw - sigma_shoot
       self.delta_sighs = sighs_draw - sighs_shoot

       self.err_g1hsm = err_g1hsm
       self.err_g2hsm = err_g2hsm
       self.err_g1obs = err_g1obs
       self.err_g2obs = err_g2obs
       self.err_sigma = err_sigma
       self.err_sighs = err_sighs

       if gsobject is not None:
           if config is not None:
               raise ValueError("Specifying both a config and gsobject input kwarg is ambiguous")
       elif config is None:
           raise ValueError(
               "Either config, or gsobject (with an optional psf_object) must be given as input.")
       self.config = config
       self.gsobject = gsobject
       self.psf_object = psf_object

       self.size = size
       self.pixel_scale = pixel_scale
       self.wmult = wmult
       self.n_iterations = n_iterations
       self.n_trials_per_iter = n_trials_per_iter
       self.n_photons_per_trial = n_photons_per_trial
       self.time = time

    def __str__(self):
       retval = "g1obs_draw  = "+str(self.g1obs_draw)+"\n"+\
                "delta_g1obs = "+str(self.delta_g1obs)+" +/- "+str(self.err_g1obs)+"\n"+\
                "\n"+\
                "g2obs_draw  = "+str(self.g2obs_draw)+"\n"+\
                "delta_g2obs = "+str(self.delta_g2obs)+" +/- "+str(self.err_g2obs)+"\n"+\
                "\n"+\
                "g1hsm_draw  = "+str(self.g1hsm_draw)+"\n"+\
                "delta_g1hsm = "+str(self.delta_g1hsm)+" +/- "+str(self.err_g1hsm)+"\n"+\
                "\n"+\
                "g2hsm_draw  = "+str(self.g2hsm_draw)+"\n"+\
                "delta_g2hsm = "+str(self.delta_g2hsm)+" +/- "+str(self.err_g2hsm)+"\n"+\
                "\n"+\
                "sigma_draw  = "+str(self.sigma_draw)+"\n"+\
                "delta_sigma = "+str(self.delta_sigma)+" +/- "+str(self.err_sigma)+"\n"+\
                "\n"+\
                "sigma_draw_hsm  = "+str(self.sighs_draw)+"\n"+\
                "delta_sigma_hsm = "+str(self.delta_sighs)+" +/- "+str(self.err_sighs)+"\n"+\
                "\n"+\
                "image size = "+str(self.size)+"\n"+\
                "pixel scale = "+str(self.pixel_scale)+"\n"+\
                "wmult = "+str(self.wmult)+"\n"+\
                "\n"+\
                "total time taken = "+str(self.time)+" s\n"+\
                "total number of iterations = "+str(self.n_iterations)+"\n"+\
                "number of trials per iteration = "+str(self.n_trials_per_iter)+"\n"+\
                "number of photons per trial = "+str(self.n_photons_per_trial)+"\n"
       return retval

    # Reuse the __str__ method for __repr__
    __repr__ = __str__


def compare_dft_vs_photon_object(gsobject, psf_object=None, rng=None, pixel_scale=1., size=512,
                                 wmult=4., abs_tol_ellip=1.e-5, abs_tol_size=1.e-5,
                                 n_trials_per_iter=32, n_photons_per_trial=1e7, moments=True,
                                 hsm=False):
    """Take an input object (with optional PSF) and render it in two ways comparing results at high
    precision.

    Using both photon shooting (via drawShoot) and Discrete Fourier Transform (via draw) to render
    images, we compare the numerical values of adaptive moments estimates of size and ellipticity to
    check consistency.

    This function takes actual GSObjects as its input, but because these are not yet picklable this
    means that the internals cannot be parallelized using the Python multiprocessing module.  For
    a parallelized function, that instead uses a config dictionary to specify the test objects, see
    the function compare_dft_vs_photon_config() in this module.

    We generate successive sets of `n_trials_per_iter` photon-shot images, using 
    `n_photons_per_trial` photons in each image, until the standard error on the mean absolute size
    and ellipticity drop below `abs_tol_size` and `abs_tol_ellip`.  We then output a
    ComparisonShapeData object which stores the results.

    Note that `n_photons_per_trial` should be large (>~ 1e6) to ensure that any biases detected
    between the photon shooting and DFT-drawn images are due to numerical differences rather than
    biases on adaptive moments due to noise itself, a generic feature in this work.  This can be
    verified with a convergence test.

    @param gsobject               the galsim.GSObject for which this test is to be performed (prior
                                  to PSF convolution if a PSF is also supplied via `psf_object`).
                                  Note that this function will automatically handle integration over
                                  a galsim.Pixel of width `pixel_scale`, so a galsim.Pixel should 
                                  not be included in the supplied `gsobject` (unless you really mean
                                  to include it, which will be very rare in normal usage).

    @param psf_object             optional additional PSF for tests of convolved objects, also a
                                  galsim.GSObject.  Note that this function will automatically 
                                  handle integration over a galsim.Pixel of width `pixel_scale`,
                                  so this should not be included in the supplied `psf_object`.

    @param rng                    galsim.BaseDeviate or derived deviate class instance to provide
                                  the pseudo random numbers for the photon shooting.  If `None` on 
                                  input (default) a galsim.BaseDeviate is internally initialized.

    @param pixel_scale            the pixel scale to use in the test images.

    @param size                   the size of the images in the rendering tests - all test images
                                  are currently square.

    @param wmult                  the `wmult` parameter used in .draw() (see the GSObject .draw()
                                  method docs via `help(galsim.GSObject.draw)` for more details).

    @param abs_tol_ellip          the test will keep iterating, adding ever greater numbers of
                                  trials, until estimates of the 1-sigma standard error on mean 
                                  ellipticity moments from photon-shot images are smaller than this
                                  param value.

    @param abs_tol_size           the test will keep iterating, adding ever greater numbers of
                                  trials, until estimates of the 1-sigma standard error on mean 
                                  size moments from photon-shot images are smaller than this param
                                  value.

    @param n_trials_per_iter      number of trial images used to estimate (or successively
                                  re-estimate) the standard error on the delta quantities above for
                                  each iteration of the tests. Default = 32.

    @param n_photons_per_trial    number of photons shot in drawShoot() for each trial.  This should
                                  be large enough that any noise bias (a.k.a. noise rectification
                                  bias) on moments estimates is small. Default ~1e7 should be
                                  sufficient.

    @param moments                set True to compare rendered images using AdaptiveMoments
                                  estimates of simple observed estimates (default=`True`).

    @param hsm                    set True to compare rendered images using HSM shear estimates
                                  (i.e. including a PSF correction for shears; default=`False` as
                                  this feature is not yet implemented!)
    """
    import sys
    import logging
    import time     

    # Some sanity checks on inputs
    if hsm is True:
        if psf_object is None:
            raise ValueError('An input psf_object is required for HSM shear estimate testing.')
        else:
            # Raise an apologetic exception about the HSM not yet being implemented!
            raise NotImplementedError('Sorry, HSM tests not yet implemented!')

    if rng is None:
        rng = galsim.BaseDeviate()

    # Then define some convenience functions for handling lists and multiple trial operations
    def _mean(array_like):
        return np.mean(np.asarray(array_like))

    def _stderr(array_like):
        return np.std(np.asarray(array_like)) / np.sqrt(len(array_like))

    def _shoot_trials_single(gsobject, ntrials, dx, imsize, rng, n_photons):
        """Convenience function to run ntrials and collect the results, uses only a single core.

        Uses a Python for loop but this is very unlikely to be a rate determining factor provided
        n_photons is suitably large (>1e6).
        """
        g1obslist = []
        g2obslist = []
        sigmalist = []
        im = galsim.ImageF(imsize, imsize)
        for i in xrange(ntrials):
            gsobject.drawShoot(im, dx=dx, n_photons=n_photons, rng=rng)
            res = im.FindAdaptiveMom()
            g1obslist.append(res.observed_shape.g1)
            g2obslist.append(res.observed_shape.g2)
            sigmalist.append(res.moments_sigma)
            logging.debug('Completed '+str(i + 1)+'/'+str(ntrials)+' trials in this iteration')
            #im.write('check_shoot_trial'+str(i + 1)) CHECK IMAGE
        return g1obslist, g2obslist, sigmalist

    # OK, that's the end of the helper functions-within-helper functions, back to the main unit

    # Start the timer
    t1 = time.time()

    # If a PSF is supplied, do the convolution, otherwise just use the gal_object
    if psf_object is None:
        logging.info('No psf_object supplied, running tests using input gsobject only')
        test_object = gsobject
    else:
        logging.info('Generating test_object by convolving gsobject with input psf_object')
        test_object = galsim.Convolve([gsobject, psf_object])

    # Draw the FFT image, only needs to be done once
    # For the FFT drawn image we need to include the galsim.Pixel, for the photon shooting we don't!
    test_object_pixelized = galsim.Convolve([test_object, galsim.Pixel(pixel_scale)])
    im_draw = galsim.ImageF(size, size)
    test_object_pixelized.draw(im_draw, dx=pixel_scale, wmult=wmult)
    res_draw = im_draw.FindAdaptiveMom()
    sigma_draw = res_draw.moments_sigma
    g1obs_draw = res_draw.observed_shape.g1
    g2obs_draw = res_draw.observed_shape.g2

    # Setup storage lists for the trial shooting results
    sigma_shoot_list = []
    g1obs_shoot_list = []
    g2obs_shoot_list = [] 
    sigmaerr = 666. # Slightly kludgy but will not accidentally fail the first `while` condition
    g1obserr = 666.
    g2obserr = 666.

    # Initialize iteration counter
    itercount = 0

    # Then begin while loop, farming out sets of n_trials_per_iter trials until we get the
    # statistical accuracy we require 
    while (g1obserr > abs_tol_ellip) or (g2obserr > abs_tol_ellip) or (sigmaerr > abs_tol_size):

        # Run the trials using helper function
        g1obs_list_tmp, g2obs_list_tmp, sigma_list_tmp = _shoot_trials_single(
            test_object, n_trials_per_iter, pixel_scale, size, rng, n_photons_per_trial)

        # Collect results and calculate new standard error
        g1obs_shoot_list.extend(g1obs_list_tmp)
        g2obs_shoot_list.extend(g2obs_list_tmp)
        sigma_shoot_list.extend(sigma_list_tmp)
        g1obserr = _stderr(g1obs_shoot_list)
        g2obserr = _stderr(g2obs_shoot_list)
        sigmaerr = _stderr(sigma_shoot_list)
        itercount += 1
        sys.stdout.write(".") # This doesn't add a carriage return at the end of the line, nice!
        logging.debug('Completed '+str(itercount)+' iterations')
        logging.debug(
            '(g1obserr, g2obserr, sigmaerr) = '+str(g1obserr)+', '+str(g2obserr)+', '+str(sigmaerr))

    sys.stdout.write("\n")

    # Take the runtime and collate results into a ComparisonShapeData
    runtime = time.time() - t1
    results = ComparisonShapeData(
        g1obs_draw, g2obs_draw, sigma_draw,
        _mean(g1obs_shoot_list), _mean(g2obs_shoot_list), _mean(sigma_shoot_list),
        g1obserr, g2obserr, sigmaerr, size, pixel_scale, wmult, itercount, n_trials_per_iter,
        n_photons_per_trial, runtime, gsobject=gsobject, psf_object=psf_object)

    logging.info('\n'+str(results))
    return results

def compare_dft_vs_photon_config(config, gal_num=0, random_seed=None, nproc=None, pixel_scale=None,
                                 size=None, wmult=None, abs_tol_ellip=1.e-5, abs_tol_size=1.e-5,
                                 n_trials_per_iter=32, n_max_iter=-1, n_photons_per_trial=1e7,
                                 moments=True, hsm=False, logger=None):
    """Take an input config dictionary and render the object it describes in two ways, comparing
    results at high precision. 

    The config dictionary can contain either: (i) one single object, (ii) a collection of objects, 
    each one of them repeated in a Sequence n_trials_per_iter times. The image type should be 
    'Single'. Example config fragment:

        &n_trials_per_iter 32 
        gal :
          type : Sersic    
          half_light_radius : 
            type : InputCatalog , 
            col : 2,  index : { type: Sequence, repeat: *n_trials_per_iter} }
          n : 
            type : InputCatalog , 
            col : 1,  
            index : { type: Sequence, repeat: *n_trials_per_iter} 
        ...
        image: { type : Single  ... }

    For both cases there should be no randomly selected parameters in the galaxy and PSF config 
    specification. 

    For an example of defining a config dictionary of the sort suitable for input to this function,
    see examples/demo8.py in the GalSim repository.

    Using both photon shooting (via drawShoot) and Discrete Fourier Transform (via shoot) to render
    images, we compare the numerical values of adaptive moments estimates of ellipticity and size 
    to check consistency.

    We generate successive sets of `n_trials_per_iter` photon-shot images, using 
    `n_photons_per_trial` photons in each image, until the standard error on the mean absolute size
    and ellipticty drop below `abs_tol_size` and `abs_tol_ellip`.  We then output a
    ComparisonShapeData object which stores the results.

    Note that `n_photons_per_trial` should be large (>~ 1e6) to ensure that any biases detected
    between the photon shooting and DFT-drawn images are due to numerical differences rather than
    biases on adaptive moments due to noise itself, a generic feature in this work.  This can be
    verified with a convergence test.

    @param config                 GalSim config dictionary describing the GSObject we wish to test
                                  (see e.g. examples/demo8.py).

    @param gal_num                number for the galaxy in the config dictionary, which will be 
                                  passed to the config system. It related to obj_num in the config
                                  system by obj_num = gal_num * n_trials_per_iter (assuming the
                                  config is created correctly as explained in the example above)

    @param random_seed            integer to be used as the basis of all seeds for the random number
                                  generator, overrides any value in config['image'].

    @param nproc                  number of cpu processes to run in parallel, overrides any value
                                  in config['image'].

    @param pixel_scale            the pixel scale to use in the test images, overrides any value in
                                  config['image'].

    @param size                   the size of the images in the rendering tests - all test images
                                  are currently square, overrides any value in config['image'].

    @param wmult                  the `wmult` parameter used in .draw() (see the GSObject .draw()
                                  method docs via `help(galsim.GSObject.draw)` for more details),
                                  overrides any value in config['image'].

    @param abs_tol_ellip          the test will keep iterating, adding ever greater numbers of
                                  trials, until estimates of the 1-sigma standard error on mean 
                                  ellipticity moments from photon-shot images are smaller than this
                                  param value. If moments=False, then using the measurements 
                                  from HSM.

    @param abs_tol_size           the test will keep iterating, adding ever greater numbers of
                                  trials, until estimates of the 1-sigma standard error on mean 
                                  size moments from photon-shot images are smaller than this param
                                  value. If moments=False, then using the measurements 
                                  from HSM.

    @param n_trials_per_iter      number of trial images used to estimate (or successively
                                  re-estimate) the standard error on the delta quantities above for
                                  each iteration of the tests. Default = 32.

    @param n_max_iter             maximum number of iterations. After reaching it, the current
                                  uncertainty on shape measurement is reported, even if
                                  abs_tol_ellip and abs_tol_size was not reported. If a negative
                                  number is supplied, then there is no limit of number of 
                                  iterations. Default=-1.

    @param n_photons_per_trial    number of photons shot in drawShoot() for each trial.  This should
                                  be large enough that any noise bias (a.k.a. noise rectification
                                  bias) on moments estimates is small. Default ~1e7 should be
                                  sufficient.

    @param moments                set True to compare rendered images using AdaptiveMoments
                                  estimates of simple observed estimates (default=`True`).

    @param hsm                    set True to compare rendered images using HSM shear estimates
                                  (i.e. including a PSF correction for shears; default=`False`)

    @param logger                 logging Logger instance to record output and pass down to the
                                  config layer for debuging / verbose output if desired.
    """
    import sys
    import logging
    import time     

    # Some sanity checks on inputs
    if moments is False and hsm is False:
        raise ValueError("At least one of 'moments','hsm' is required to be True")

    # Then check the config inputs, overriding and warning where necessary
    if random_seed is None:
        if 'random_seed' in config['image']:
            pass
        else:
            raise ValueError('Required input random_seed not set via kwarg or in config')
    else:
        if 'random_seed' in config['image']:
            import warnings
            warnings.warn(
                'Overriding random_seed in config with input kwarg value '+str(random_seed))
        config['image']['random_seed'] = random_seed

    if nproc is None:
        if 'nproc' in config['image']:
            pass
        else:
            from multiprocessing import cpu_count
            config['image']['nproc'] = cpu_count()
    else:
        if 'nproc' in config['image']:
            import warnings
            warnings.warn(
                'Overriding nproc in config with input kwarg value '+str(nproc))
        config['image']['nproc'] = nproc

    if pixel_scale is None:
        if 'pixel_scale' in config['image']:
            pass
        else:
            raise ValueError('Required input pixel_scale not set via kwarg or in image config')
    else:
        if 'pixel_scale' in config['image']:
            import warnings
            warnings.warn(
                'Overriding pixel_scale in config with input kwarg value '+str(pixel_scale))
        config['image']['pixel_scale'] = pixel_scale

    if size is None:
        if 'size' in config['image']:
            pass
        else:
            raise ValueError('Required input size not set via kwarg or in image config')
    else:
        if 'size' in config['image']:
            import warnings
            warnings.warn(
                'Overriding size in config with input kwarg value '+str(size))
        config['image']['size'] = size

    if wmult is None:
        if 'wmult' in config['image']:
            pass
        else:
            raise ValueError('Required input wmult not set via kwarg or in image config')
    else:
        if 'wmult' in config['image']:
            import warnings
            warnings.warn(
                'Overriding wmult in config with input kwarg value '+str(wmult))
        config['image']['wmult'] = wmult

    # Then define some convenience functions for handling lists and multiple trial operations
    def _mean(array_like):
        return np.mean(np.asarray(array_like))

    def _stderr(array_like):
        return np.std(np.asarray(array_like)) / np.sqrt(len(array_like))

    # OK, that's the end of the helper functions-within-helper functions, back to the main unit

    # Start the timer
    t1 = time.time()

    # calculate the obj_num in the config system
    obj_num = n_trials_per_iter*gal_num
    
    # Draw the FFT image, only needs to be done once
    # The BuidImage function stores things in the config that aren't picklable.
    # If you want to use config later for multiprocessing, you have to deepcopy it here.
    import copy
    config1 = copy.deepcopy(config)

    # choose a shear estimator - I chose KSB, because then corrected_g1 is available
    hsm_shear_est = 'KSB'

    # get the fft image
    im_draw,im_psf,_,_ = galsim.config.BuildImage(config1,obj_num=obj_num,
                                                  nproc=config['image']['nproc'],
                                                  make_psf_image=True, logger=logger)

    # get the moments for FFT image
    if moments:
        res_draw = im_draw.FindAdaptiveMom()
        sigma_draw = res_draw.moments_sigma
        g1obs_draw = res_draw.observed_shape.g1
        g2obs_draw = res_draw.observed_shape.g2

    # Get the HSM for FFT image
    if hsm:
        res_draw_hsm= galsim.hsm.EstimateShear(im_draw,im_psf,strict=True,
                                               shear_est=hsm_shear_est)
        g1hsm_draw = res_draw_hsm.corrected_g1
        g2hsm_draw = res_draw_hsm.corrected_g2
        sighs_draw = res_draw_hsm.moments_sigma   # Short for sigma_hsm, to fit it in 5 characters

    
    # Setup storage lists for the trial shooting results
    sighs_shoot_list = []
    sigma_shoot_list = []
    g1obs_shoot_list = []
    g2obs_shoot_list = [] 
    g1hsm_shoot_list = []
    g2hsm_shoot_list = [] 
    sigmaerr = 666. # Slightly kludgy but will not accidentally fail the first `while` condition
    sighserr = 666. # Shorthand for sigma_hsm, to fit it in 5 characters
    g1obserr = 666.
    g2obserr = 666.
    g1hsmerr = 666.
    g2hsmerr = 666.

    # Initialize iteration counter
    itercount = 0

    # Change the draw_method to photon shooting
    # We'll also use a new copy here so that this function is non-destructive of any input
    config2 = copy.deepcopy(config)
    config2['image']['draw_method'] = 'phot'
    config2['image']['n_photons'] = n_photons_per_trial

    # Then begin while loop, farming out sets of n_trials_per_iter trials until we get the
    # statistical accuracy we require
    start_random_seed = config2['image']['random_seed'] 

    # If using moments, then the criteria will be on observed g1,g2,sigma, else on hsm corrected.
    # Ideally we would use some sort of pointer here, but I am going to update these at the end 
    # of the loop
    if moments:     
        err_g1_use,err_g2_use,err_sig_use = (g1obserr,g2obserr,sigmaerr)
    else:           
        err_g1_use,err_g2_use,err_sig_use = (g1hsmerr,g2hsmerr,sighserr)

    while (err_g1_use>abs_tol_ellip) or (err_g2_use>abs_tol_ellip) or (err_sig_use>abs_tol_size) :
        if n_max_iter > 0 and itercount >= n_max_iter: break

        # Reset the random_seed depending on the iteration number so that these never overlap
        config2['image']['random_seed'] = start_random_seed + itercount * (n_trials_per_iter + 1)

        # Run the trials using galsim.config.BuildImages function
<<<<<<< HEAD
        trial_images = galsim.config.BuildImages( 
            nimages = n_trials_per_iter, obj_num = obj_num,
            config = config2, logger = logger , nproc=config2['image']['nproc'])[0] 
=======
        trial_images = galsim.config.BuildImages(nimages=n_trials_per_iter, obj_num=obj_num, 
          config=config2, logger=logger, nproc=config2['image']['nproc'])[0]
>>>>>>> 6d4fce07

        # Collect results 
        trial_results = []
        trial_results_hsm = []
        for image in trial_images:

            if moments:
                trial_results += [image.FindAdaptiveMom()]

            if hsm:
                trial_results_hsm += [galsim.hsm.EstimateShear(image,im_psf,strict=True,
                                                               shear_est=hsm_shear_est)]

        # Output some difference check images (uncomment if desired)
        #for image, ino in zip(trial_images, range(n_trials_per_iter)):
        #    (image - im_draw).write('check_diff_trial'+str(ino + 1)+'_iter'+str(itercount)+'.fits')

        # Get lists of g1,g2,sigma estimate (this might be quicker using a single list comprehension
        # to get a list of (g1,g2,sigma) tuples, and then unzip with zip(*), but this is clearer)
        if moments:
            g1obs_shoot_list.extend([res.observed_shape.g1 for res in trial_results]) 
            g2obs_shoot_list.extend([res.observed_shape.g2 for res in trial_results]) 
            sigma_shoot_list.extend([res.moments_sigma for res in trial_results])
        if hsm:
            g1hsm_shoot_list.extend([res.corrected_g1 for res in trial_results_hsm]) 
            g2hsm_shoot_list.extend([res.corrected_g2 for res in trial_results_hsm])   
            sighs_shoot_list.extend([res.moments_sigma for res in trial_results_hsm])   


        #Then calculate new standard error
        if moments:
            g1obserr = _stderr(g1obs_shoot_list)
            g2obserr = _stderr(g2obs_shoot_list)
            sigmaerr = _stderr(sigma_shoot_list)  
        if hsm:
            g1hsmerr = _stderr(g1hsm_shoot_list)
            g2hsmerr = _stderr(g2hsm_shoot_list)
            sighserr = _stderr(sighs_shoot_list)

        itercount += 1
        sys.stdout.write(".") # This doesn't add a carriage return at the end of the line, nice!
        if logger:
            logger.debug('Completed '+str(itercount)+' iterations')
            logger.debug(
                '(g1obserr, g2obserr, g1hsmerr, g2hsmerr, sigmaerr, sigmaerr_hsm) = '
                +str(g1obserr)+', '+str(g2obserr)+', '+str(g1hsmerr)+', '+str(g2hsmerr)+', '
                +str(sigmaerr) + ', ' + str(sighserr) )

        # assing the variables governing the termination
        if moments:     
            err_g1_use,err_g2_use,err_sig_use = (g1obserr,g2obserr,sigmaerr)
        else:           
            err_g1_use,err_g2_use,err_sig_use = (g1hsmerr,g2hsmerr,sighserr)

    sys.stdout.write("\n")
         
    # prepare results for the ComparisonShapeData
    NO_HSM_OUTPUT_VALUE = 77
    NO_OBS_OUTPUT_VALUE = 88

    if moments:
        # get statistics
        mean_g1obs = _mean(g1obs_shoot_list) 
        mean_g2obs = _mean(g2obs_shoot_list) 
        mean_sigma = _mean(sigma_shoot_list)
    else:
        # assign the values to a NO_OBS_OUTPUT_VALUE flag
        mean_g1obs = mean_g2obs = NO_OBS_OUTPUT_VALUE
        g1obserr = g2obserr = NO_OBS_OUTPUT_VALUE
        g1obs_draw = g2obs_draw = NO_OBS_OUTPUT_VALUE
        sigma_draw = mean_sigma = sigmaerr = NO_OBS_OUTPUT_VALUE
    if hsm:
        mean_g1hsm = _mean(g1hsm_shoot_list)
        mean_g2hsm = _mean(g2hsm_shoot_list)
        mean_sighs = _mean(sighs_shoot_list)
    else:
        mean_g1hsm = mean_g2hsm = NO_HSM_OUTPUT_VALUE
        g1hsmerr = g2hsmerr = NO_HSM_OUTPUT_VALUE
        g1hsm_draw = g2hsm_draw = NO_HSM_OUTPUT_VALUE
        sighs_draw = mean_sighs = sighserr = NO_HSM_OUTPUT_VALUE


    # Take the runtime and collate results into a ComparisonShapeData
    runtime = time.time() - t1
    results = ComparisonShapeData(
        g1obs_draw, g2obs_draw, g1hsm_draw, g2hsm_draw, sigma_draw, sighs_draw ,
        mean_g1obs, mean_g2obs, mean_g1hsm , mean_g2hsm , mean_sigma , mean_sighs ,
        g1obserr, g2obserr, g1hsmerr, g2hsmerr, sigmaerr, sighserr ,
        config2['image']['size'], config2['image']['pixel_scale'],
        wmult, itercount, n_trials_per_iter, n_photons_per_trial, runtime, config=config2)

    if logger: logging.info('\n'+str(results))
    return results

# A helper function for parsing the input position arguments for PowerSpectrum and NFWHalo:
def _convertPositions(pos, units, func):
    """Convert pos from the valid ways to input positions to two numpy arrays

       This is used by the functions getShear, getConvergence, getMagnification, and getLensing for
       both PowerSpectrum and NFWHalo.
    """
    # Check for PositionD or PositionI:
    if isinstance(pos,galsim.PositionD) or isinstance(pos,galsim.PositionI):
        pos = [ np.array([pos.x], dtype='float'),
                np.array([pos.y], dtype='float') ]

    # Check for list of PositionD or PositionI:
    # The only other options allow pos[0], so if this is invalid, an exception 
    # will be raised:
    elif isinstance(pos[0],galsim.PositionD) or isinstance(pos[0],galsim.PositionI):
        pos = [ np.array([p.x for p in pos], dtype='float'),
                np.array([p.y for p in pos], dtype='float') ]

    # Now pos must be a tuple of length 2
    elif len(pos) != 2:
        raise TypeError("Unable to parse the input pos argument for %s."%func)

    else:
        # Check for (x,y):
        try:
            pos = [ np.array([float(pos[0])], dtype='float'),
                    np.array([float(pos[1])], dtype='float') ]
        except:
            # Only other valid option is ( xlist , ylist )
            pos = [ np.array(pos[0], dtype='float'),
                    np.array(pos[1], dtype='float') ]

    # Check validity of units
    if isinstance(units, basestring):
        # if the string is invalid, this raises a reasonable error message.
        units = galsim.angle.get_angle_unit(units)
    if not isinstance(units, galsim.AngleUnit):
        raise ValueError("units must be either an AngleUnit or a string")

    # Convert pos to arcsec
    if units != galsim.arcsec:
        scale = 1. * units / galsim.arcsec
        # Note that for the next two lines, pos *must* be a list, not a tuple.  Assignments to
        # elements of tuples is not allowed.
        pos[0] *= scale
        pos[1] *= scale

    return pos

<|MERGE_RESOLUTION|>--- conflicted
+++ resolved
@@ -192,12 +192,12 @@
     - sighs_draw: moments_sigma from HSM PSF corr. on a GSObject image rendered using .draw()
 
     - delta_g1obs: estimated mean difference between i) observed_shape.g1 from images of the same
-    GSObject rendered with .drawShoot(), and ii) `g1obs_draw`.
-    Defined `delta_g1obs = g1obs_draw - g1obs_shoot`.
+      GSObject rendered with .drawShoot(), and ii) `g1obs_draw`.
+      Defined `delta_g1obs = g1obs_draw - g1obs_shoot`.
 
     - delta_g2obs: estimated mean difference between i) observed_shape.g2 from images of the same
-    GSObject rendered with .drawShoot(), and ii) `g1obs_draw`.
-    Defined `delta_g2obs = g2obs_draw - g2obs_shoot`.
+      GSObject rendered with .drawShoot(), and ii) `g1obs_draw`.
+      Defined `delta_g2obs = g2obs_draw - g2obs_shoot`.
 
    - delta_g1hsm: estimated mean difference between i) hsmerved_shape.g1 from images of the same
     GSObject rendered with .drawShoot(), and ii) `g1hsm_draw`.
@@ -208,8 +208,8 @@
     Defined `delta_g2hsm = g2hsm_draw - g2hsm_shoot`.
 
     - delta_sigma: estimated mean difference between i) moments_sigma from images of the same
-    GSObject rendered with .drawShoot(), and ii) `sigma_draw`.
-    Defined `delta_sigma = sigma_draw - sigma_shoot`.
+      GSObject rendered with .drawShoot(), and ii) `sigma_draw`.
+      Defined `delta_sigma = sigma_draw - sigma_shoot`.
 
     - delta_sighs: estimated mean difference between i) moments_sigma from images of the same
     GSObject rendered with .drawShoot(), and ii) `sigma_draw`. 
@@ -230,23 +230,23 @@
     The ComparisonShapeData instance also stores much of the meta-information about the tests:
 
     - gsobject: the galsim.GSObject for which this test was performed (prior to PSF convolution if
-    a PSF was also supplied).
+      a PSF was also supplied).
 
     - psf_object: the optional additional PSF supplied by the user for tests of convolved objects,
-    will be `None` if not used.
+      will be `None` if not used.
 
     - size: the size of the images tested - all test images are currently square.
 
     - pixel_scale: the pixel scale in the images tested.
 
     - wmult: the `wmult` parameter used in .draw() (see the GSObject .draw() method docs for more
-    details).
+      details).
 
     - n_iterations: number of iterations of `n_trials` trials required to get delta quantities to
-    the above accuracy.
+      the above accuracy.
 
     - n_trials_per_iter: number of trial images used to estimate or successively re-estimate the
-    standard error on the delta quantities above for each iteration.
+      standard error on the delta quantities above for each iteration.
 
     - n_photons_per_trial: number of photons shot in drawShoot() for each trial.
 
@@ -257,13 +257,13 @@
     typically in the function compare_object_dft_vs_photon.
 
     - gsobject: optional galsim.GSObject for which this test was performed (prior to PSF convolution
-    if a PSF was also supplied).
+      if a PSF was also supplied).
 
     - psf_object: the optional additional PSF supplied by the user for tests of convolved objects,
-    will be `None` if not used.
+      will be `None` if not used.
 
     - config: optional config object describing the gsobject and PSF if the config comparison script
-    was used rather than the (single core only) direct object script.
+      was used rather than the (single core only) direct object script.
 
     Either config, or gsobject, or gsobject and psf_object, must be set when a ComparisonShapeData
     instance is created or an Exception is raised.
@@ -796,14 +796,9 @@
         config2['image']['random_seed'] = start_random_seed + itercount * (n_trials_per_iter + 1)
 
         # Run the trials using galsim.config.BuildImages function
-<<<<<<< HEAD
         trial_images = galsim.config.BuildImages( 
             nimages = n_trials_per_iter, obj_num = obj_num,
             config = config2, logger = logger , nproc=config2['image']['nproc'])[0] 
-=======
-        trial_images = galsim.config.BuildImages(nimages=n_trials_per_iter, obj_num=obj_num, 
-          config=config2, logger=logger, nproc=config2['image']['nproc'])[0]
->>>>>>> 6d4fce07
 
         # Collect results 
         trial_results = []
@@ -816,10 +811,6 @@
             if hsm:
                 trial_results_hsm += [galsim.hsm.EstimateShear(image,im_psf,strict=True,
                                                                shear_est=hsm_shear_est)]
-
-        # Output some difference check images (uncomment if desired)
-        #for image, ino in zip(trial_images, range(n_trials_per_iter)):
-        #    (image - im_draw).write('check_diff_trial'+str(ino + 1)+'_iter'+str(itercount)+'.fits')
 
         # Get lists of g1,g2,sigma estimate (this might be quicker using a single list comprehension
         # to get a list of (g1,g2,sigma) tuples, and then unzip with zip(*), but this is clearer)
