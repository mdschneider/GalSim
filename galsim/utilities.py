import numpy as np
import galsim

def roll2d(image, (iroll, jroll)):
    """Perform a 2D roll (circular shift) on a supplied 2D numpy array, conveniently.

    Parameters
    ----------
    @param image            the numpy array to be circular shifted.
    @param (iroll, jroll)   the roll in the i and j dimensions, respectively.

    @returns the rolled image.
    """
    return np.roll(np.roll(image, jroll, axis=1), iroll, axis=0)

def kxky(array_shape=(256, 256)):
    """Return the tuple kx, ky corresponding to the DFT of a unit integer-sampled array of input
    shape.
    
    Uses the SBProfile conventions for Fourier space, so k varies in approximate range (-pi, pi].
    Uses the most common DFT element ordering conventions (and those of FFTW), so that `(0, 0)`
    array element corresponds to `(kx, ky) = (0, 0)`.

    See also the docstring for np.fftfreq, which uses the same DFT convention, and is called here,
    but misses a factor of pi.
    
    Adopts Numpy array index ordering so that the trailing axis corresponds to kx, rather than the
    leading axis as would be expected in IDL/Fortran.  See docstring for numpy.meshgrid which also
    uses this convention.

    Parameters
    ----------
    @param array_shape   the Numpy array shape desired for `kx, ky`. 
    """
    # Note: numpy shape is y,x
    k_xaxis = np.fft.fftfreq(array_shape[1]) * 2. * np.pi
    k_yaxis = np.fft.fftfreq(array_shape[0]) * 2. * np.pi
    return np.meshgrid(k_xaxis, k_yaxis)

def g1g2_to_e1e2(g1, g2):
    """@brief Convenience function for going from (g1, g2) -> (e1, e2).
    """
    # Conversion:
    # e = (a^2-b^2) / (a^2+b^2)
    # g = (a-b) / (a+b)
    # b/a = (1-g)/(1+g)
    # e = (1-(b/a)^2) / (1+(b/a)^2)
    gsq = g1*g1 + g2*g2
    if gsq > 0.:
        g = np.sqrt(gsq)
        boa = (1-g) / (1+g)
        e = (1 - boa*boa) / (1 + boa*boa)
        e1 = g1 * (e/g)
        e2 = g2 * (e/g)
        return e1, e2
    elif gsq == 0.:
        return 0., 0.
    else:
        raise ValueError("Input |g|^2 < 0, cannot convert.")

<<<<<<< HEAD
def rand_arr(shape, deviate):
    """@brief Function to make a 2d array of random deviates (of any sort)
    """
    if len(shape) is not 2:
        raise ValueError("Can only make a 2d array from this function!")
    # note reversed indices due to Numpy vs. Image array indexing conventions!
    tmp_img = galsim.ImageD(shape[1], shape[0])
    deviate.applyTo(tmp_img.view())
    return tmp_img.array

def eval_sbinterpolatedimage(sbi, x_list, y_list):
    """@brief Function to get the value of some SBInterpolatedImage at a list of positions.
    """
    if len(x_list) != len(y_list):
        raise RuntimeError("x and y list lengths must match!")
    vals = []
    for x_ind in range(len(x_list)):
        vals.append(sbi.xValue(galsim.PositionD(x_list[x_ind], y_list[x_ind])))
    return vals
=======
class AttributeDict(object):
    """@brief Dictionary class that allows for easy initialization and refs to key values via
    attributes.

    NOTE: Modified a little from Jim's bot.git AttributeDict class so that tab completion now works
    in ipython since attributes are actually added to __dict__.
    
    HOWEVER this means the __dict__ attribute has been redefined to be a collections.defaultdict()
    so that Jim's previous default attribute behaviour is also replicated.
    """
    def __init__(self):
        object.__setattr__(self, "__dict__", collections.defaultdict(AttributeDict))

    def __getattr__(self, name):
        return self.__dict__[name]

    def __setattr__(self, name, value):
        self.__dict__[name] = value

    def merge(self, other):
        self.__dict__.update(other.__dict__)

    def _write(self, output, prefix=""):
        for k, v in self.__dict__.iteritems():
            if isinstance(v, AttributeDict):
                v._write(output, prefix="{0}{1}.".format(prefix, k))
            else:
                output.append("{0}{1} = {2}".format(prefix, k, repr(v)))

    def __nonzero__(self):
        return not not self.__dict__

    def __repr__(self):
        output = []
        self._write(output, "")
        return "\n".join(output)

    __str__ = __repr__

    def __len__(self):
        return len(self.__dict__)
>>>>>>> 0d9cdaa3
<|MERGE_RESOLUTION|>--- conflicted
+++ resolved
@@ -58,27 +58,6 @@
     else:
         raise ValueError("Input |g|^2 < 0, cannot convert.")
 
-<<<<<<< HEAD
-def rand_arr(shape, deviate):
-    """@brief Function to make a 2d array of random deviates (of any sort)
-    """
-    if len(shape) is not 2:
-        raise ValueError("Can only make a 2d array from this function!")
-    # note reversed indices due to Numpy vs. Image array indexing conventions!
-    tmp_img = galsim.ImageD(shape[1], shape[0])
-    deviate.applyTo(tmp_img.view())
-    return tmp_img.array
-
-def eval_sbinterpolatedimage(sbi, x_list, y_list):
-    """@brief Function to get the value of some SBInterpolatedImage at a list of positions.
-    """
-    if len(x_list) != len(y_list):
-        raise RuntimeError("x and y list lengths must match!")
-    vals = []
-    for x_ind in range(len(x_list)):
-        vals.append(sbi.xValue(galsim.PositionD(x_list[x_ind], y_list[x_ind])))
-    return vals
-=======
 class AttributeDict(object):
     """@brief Dictionary class that allows for easy initialization and refs to key values via
     attributes.
@@ -120,4 +99,23 @@
 
     def __len__(self):
         return len(self.__dict__)
->>>>>>> 0d9cdaa3
+
+def rand_arr(shape, deviate):
+    """@brief Function to make a 2d array of random deviates (of any sort)
+    """
+    if len(shape) is not 2:
+        raise ValueError("Can only make a 2d array from this function!")
+    # note reversed indices due to Numpy vs. Image array indexing conventions!
+    tmp_img = galsim.ImageD(shape[1], shape[0])
+    deviate.applyTo(tmp_img.view())
+    return tmp_img.array
+
+def eval_sbinterpolatedimage(sbi, x_list, y_list):
+    """@brief Function to get the value of some SBInterpolatedImage at a list of positions.
+    """
+    if len(x_list) != len(y_list):
+        raise RuntimeError("x and y list lengths must match!")
+    vals = []
+    for x_ind in range(len(x_list)):
+        vals.append(sbi.xValue(galsim.PositionD(x_list[x_ind], y_list[x_ind])))
+    return vals