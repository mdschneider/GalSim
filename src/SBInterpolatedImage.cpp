--- conflicted
+++ resolved
@@ -869,14 +869,5 @@
     template SBInterpolatedImage::SBInterpolatedImageImpl::SBInterpolatedImageImpl(
         const BaseImage<int16_t>& image, boost::shared_ptr<Interpolant2d> xInterp,
         boost::shared_ptr<Interpolant2d> kInterp, double dx, double pad_factor,
-<<<<<<< HEAD
-        boost::shared_ptr<Image<short> > pad_image);
-=======
         boost::shared_ptr<Image<int16_t> > pad_image);
-
-    template double SBInterpolatedImage::SBInterpolatedImageImpl::fillXImage(
-        ImageView<float>& I, double gain) const;
-    template double SBInterpolatedImage::SBInterpolatedImageImpl::fillXImage(
-        ImageView<double>& I, double gain) const;
->>>>>>> 3eb3d76c
 }
