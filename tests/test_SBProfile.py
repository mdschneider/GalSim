import numpy as np
import os
import sys

imgdir = os.path.join(".", "SBProfile_comparison_images") # Directory containing the reference
                                                          # images. 

try:
    import galsim
except ImportError:
    path, filename = os.path.split(__file__)
    sys.path.append(os.path.abspath(os.path.join(path, "..")))
    import galsim

# For photon shooting, we calculate the number of photons to use based on the target
# accuracy we are shooting for.  (Pun intended.)
# For each pixel,
# uncertainty = sqrt(N_pix) * flux_photon = sqrt(N_tot * flux_pix / flux_tot) * flux_tot / N_tot
#             = sqrt(flux_pix) * sqrt(flux_tot) / sqrt(N_tot)
# This is largest for the brightest pixel.  So we use:
# N = flux_max * flux_tot / photon_shoot_accuracy^2
photon_shoot_accuracy = 2.e-3
# The number of decimal places at which to test the photon shooting
photon_decimal_test = 2

# for radius tests - specify half-light-radius, FHWM, sigma to be compared with high-res image (with
# pixel scale chosen iteratively until convergence is achieved, beginning with test_dx)
test_hlr = 1.8
test_fwhm = 1.8
test_sigma = 1.8
test_scale = 1.8
test_sersic_n = [1.5, 2.5]

# for flux normalization tests
test_flux = 1.8

# define some functions to carry out computations that are carried out by several of the tests

def printval(image1, image2):
    print "New, saved array sizes: ", np.shape(image1.array), np.shape(image2.array)
    print "Sum of values: ", np.sum(image1.array), np.sum(image2.array)
    print "Minimum image value: ", np.min(image1.array), np.min(image2.array)
    print "Maximum image value: ", np.max(image1.array), np.max(image2.array)
    print "Peak location: ", image1.array.argmax(), image2.array.argmax()
    print "Moments Mx, My, Mxx, Myy, Mxy for new array: "
    getmoments(image1)
    print "Moments Mx, My, Mxx, Myy, Mxy for saved array: "
    getmoments(image2)

def getmoments(image1):
    xgrid, ygrid = np.meshgrid(np.arange(np.shape(image1.array)[0]) + image1.getXMin(), 
                               np.arange(np.shape(image1.array)[1]) + image1.getYMin())
    mx = np.mean(xgrid * image1.array) / np.mean(image1.array)
    my = np.mean(ygrid * image1.array) / np.mean(image1.array)
    mxx = np.mean(((xgrid-mx)**2) * image1.array) / np.mean(image1.array)
    myy = np.mean(((ygrid-my)**2) * image1.array) / np.mean(image1.array)
    mxy = np.mean((xgrid-mx) * (ygrid-my) * image1.array) / np.mean(image1.array)
    print "    ", mx-image1.getXMin(), my-image1.getYMin(), mxx, myy, mxy

def convertToShear(e1,e2):
    # Convert a distortion (e1,e2) to a shear (g1,g2)
    import math
    e = math.sqrt(e1*e1 + e2*e2)
    g = math.tanh( 0.5 * math.atanh(e) )
    g1 = e1 * (g/e)
    g2 = e2 * (g/e)
    return (g1,g2)

def do_shoot(prof, img, name):
    print 'Start do_shoot'
    # Test photon shooting for a particular profile (given as prof). 
    # Since shooting implicitly convolves with the pixel, we need to compare it to 
    # the given profile convolved with a pixel.
    pix = galsim.Pixel(xw=img.getScale())
    compar = galsim.Convolve(prof,pix)
    compar.draw(img)
    flux_max = img.array.max()
    print 'prof.getFlux = ',prof.getFlux()
    print 'compar.getFlux = ',compar.getFlux()
    print 'flux_max = ',flux_max
    flux_tot = img.array.sum()
    print 'flux_tot = ',flux_tot
    if flux_max > 1.:
        # Since the number of photons required for a given accuracy level (in terms of 
        # number of decimal places), we rescale the comparison by the flux of the 
        # brightest pixel.
        compar /= flux_max
        img /= flux_max
        prof /= flux_max
        # The formula for number of photons needed is:
        # nphot = flux_max * flux_tot / photon_shoot_accuracy**2
        # But since we rescaled the image by 1/flux_max, it becomes
        nphot = flux_tot / flux_max / photon_shoot_accuracy**2
    elif flux_max < 0.1:
        # If the max is very small, at least bring it up to 0.1, so we are testing something.
        scale = 0.1 / flux_max;
        print 'scale = ',scale
        compar *= scale
        img *= scale
        prof *= scale
        nphot = flux_max * flux_tot * scale * scale / photon_shoot_accuracy**2
    else:
        nphot = flux_max * flux_tot / photon_shoot_accuracy**2
    print 'prof.getFlux => ',prof.getFlux()
    print 'compar.getFlux => ',compar.getFlux()
    print 'img.sum => ',img.array.sum()
    print 'img.max => ',img.array.max()
    print 'nphot = ',nphot
    img2 = img.copy()
    prof.drawShoot(img2,nphot)
    print 'img2.sum => ',img2.array.sum()
    np.testing.assert_array_almost_equal(
            img2.array, img.array, photon_decimal_test,
            err_msg="Photon shooting for %s disagrees with expected result"%name)

    # Test normalization
    dx = img.getScale()
    # Test with a large image to make sure we capture enough of the flux
    # even for slow convergers like Airy (which needs a _very_ large image) or Sersic.
    if 'Airy' in name:
        img = galsim.ImageD(2048,2048)
    elif 'Sersic' in name or 'DeVauc' in name:
        img = galsim.ImageD(512,512)
    else:
        img = galsim.ImageD(128,128)
    img.setScale(dx)
    compar.setFlux(test_flux)
    compar.draw(img, normalization="surface brightness")
    print 'img.sum = ',img.array.sum(),'  cf. ',test_flux/(dx*dx)
    np.testing.assert_almost_equal(img.array.sum() * dx*dx, test_flux, 5,
            err_msg="Surface brightness normalization for %s disagrees with expected result"%name)
    compar.draw(img, normalization="flux")
    print 'img.sum = ',img.array.sum(),'  cf. ',test_flux
    np.testing.assert_almost_equal(img.array.sum(), test_flux, 5,
            err_msg="Flux normalization for %s disagrees with expected result"%name)

    prof.setFlux(test_flux)
    scale = test_flux / flux_tot # from above
    nphot *= scale * scale
    print 'nphot -> ',nphot
    if 'InterpolatedImage' in name:
        nphot *= 10
        print 'nphot -> ',nphot
    prof.drawShoot(img, nphot, normalization="surface brightness")
    print 'img.sum = ',img.array.sum(),'  cf. ',test_flux/(dx*dx)
    np.testing.assert_almost_equal(img.array.sum() * dx*dx, test_flux, photon_decimal_test,
            err_msg="Photon shooting SB normalization for %s disagrees with expected result"%name)
    prof.drawShoot(img, nphot, normalization="flux")
    print 'img.sum = ',img.array.sum(),'  cf. ',test_flux
    np.testing.assert_almost_equal(img.array.sum(), test_flux, photon_decimal_test,
            err_msg="Photon shooting flux normalization for %s disagrees with expected result"%name)


def radial_integrate(prof, minr, maxr, dr):
    """A simple helper that calculates int 2pi r f(r) dr, from rmin to rmax
       for an axially symmetric profile.
    """
    import math
    assert prof.isAxisymmetric()
    r = minr
    sum = 0.
    while r < maxr:
        sum += r * prof.xValue(galsim.PositionD(r,0)) 
        r += dr
    sum *= 2. * math.pi * dr
    return sum
 
def funcname():
    import inspect
    return inspect.stack()[1][3]

# define a series of tests

def test_sbprofile_gaussian():
    """Test the generation of a specific Gaussian profile using SBProfile against a known result.
    """
    import time
    t1 = time.time()
    mySBP = galsim.SBGaussian(flux=1, sigma=1)
    savedImg = galsim.fits.read(os.path.join(imgdir, "gauss_1.fits"))
    myImg = galsim.ImageF(savedImg.bounds)
    mySBP.draw(myImg,dx=0.2)
    printval(myImg, savedImg)
    np.testing.assert_array_almost_equal(
            myImg.array, savedImg.array, 5,
            err_msg="Gaussian profile disagrees with expected result")

    # Repeat with the GSObject version of this:
    gauss = galsim.Gaussian(flux=1, sigma=1)
    gauss.draw(myImg,dx=0.2, normalization="surface brightness")
    np.testing.assert_array_almost_equal(
            myImg.array, savedImg.array, 5,
            err_msg="Using GSObject Gaussian disagrees with expected result")

    # Test photon shooting.
    do_shoot(gauss,myImg,"Gaussian")
    t2 = time.time()
    print 'time for %s = %.2f'%(funcname(),t2-t1)


def test_sbprofile_gaussian_properties():
    """Test some basic properties of the SBGaussian profile.
    """
    import time
    t1 = time.time()
    psf = galsim.SBGaussian(flux=1, sigma=1)
    # Check that we are centered on (0, 0)
    cen = galsim.PositionD(0, 0)
    np.testing.assert_equal(psf.centroid(), cen)
    # Check Fourier properties
    np.testing.assert_equal(psf.maxK(), 3.7169221888498383)
    np.testing.assert_almost_equal(psf.stepK(), 0.78539816339744828)
    np.testing.assert_equal(psf.kValue(cen), 1+0j)
    # Check input flux vs output flux
    for inFlux in np.logspace(-2, 2, 10):
        psfFlux = galsim.SBGaussian(flux=inFlux, sigma=2.)
        outFlux = psfFlux.getFlux()
        np.testing.assert_almost_equal(outFlux, inFlux)
    np.testing.assert_almost_equal(psf.xValue(cen), 0.15915494309189535)
    t2 = time.time()
    print 'time for %s = %.2f'%(funcname(),t2-t1)

def test_gaussian_radii():
    """Test initialization of Gaussian with different types of radius specification.
    """
    import time
    t1 = time.time()
    import math
    # Test constructor using half-light-radius:
    test_gal = galsim.Gaussian(flux = 1., half_light_radius = test_hlr)
    hlr_sum = radial_integrate(test_gal, 0., test_hlr, 1.e-4)
    print 'hlr_sum = ',hlr_sum
    np.testing.assert_almost_equal(
            hlr_sum, 0.5, decimal=4,
            err_msg="Error in Gaussian constructor with half-light radius")

    # test that getFWHM() method provides correct FWHM
    got_fwhm = test_gal.getFWHM()
    test_fwhm_ratio = (test_gal.xValue(galsim.PositionD(.5 * got_fwhm, 0.)) / 
                       test_gal.xValue(galsim.PositionD(0., 0.)))
    print 'fwhm ratio = ', test_fwhm_ratio
    np.testing.assert_almost_equal(
            test_fwhm_ratio, 0.5, decimal=4,
            err_msg="Error in FWHM for Gaussian initialized with half-light radius")

    # test that getSigma() method provides correct sigma
    got_sigma = test_gal.getSigma()
    test_sigma_ratio = (test_gal.xValue(galsim.PositionD(got_sigma, 0.)) / 
                        test_gal.xValue(galsim.PositionD(0., 0.)))
    print 'sigma ratio = ', test_sigma_ratio
    np.testing.assert_almost_equal(
            test_sigma_ratio, math.exp(-0.5), decimal=4,
            err_msg="Error in sigma for Gaussian initialized with half-light radius")

    # Test constructor using sigma:
    test_gal = galsim.Gaussian(flux = 1., sigma = test_sigma)
    center = test_gal.xValue(galsim.PositionD(0,0))
    ratio = test_gal.xValue(galsim.PositionD(test_sigma,0)) / center
    print 'sigma ratio = ',ratio
    np.testing.assert_almost_equal(
            ratio, np.exp(-0.5), decimal=4,
            err_msg="Error in Gaussian constructor with sigma")

    # then test that image indeed has the correct HLR properties when radially integrated
    got_hlr = test_gal.getHalfLightRadius()
    hlr_sum = radial_integrate(test_gal, 0., got_hlr, 1.e-4)
    print 'hlr_sum (profile initialized with sigma) = ',hlr_sum
    np.testing.assert_almost_equal(
            hlr_sum, 0.5, decimal=4,
            err_msg="Error in half light radius for Gaussian initialized with sigma.")

    # test that getFWHM() method provides correct FWHM
    got_fwhm = test_gal.getFWHM()
    test_fwhm_ratio = (test_gal.xValue(galsim.PositionD(.5 * got_fwhm, 0.)) / 
                       test_gal.xValue(galsim.PositionD(0., 0.)))
    print 'fwhm ratio = ', test_fwhm_ratio
    np.testing.assert_almost_equal(
            test_fwhm_ratio, 0.5, decimal=4,
            err_msg="Error in FWHM for Gaussian initialized with sigma.")

    # Test constructor using FWHM:
    test_gal = galsim.Gaussian(flux = 1., fwhm = test_fwhm)
    center = test_gal.xValue(galsim.PositionD(0,0))
    ratio = test_gal.xValue(galsim.PositionD(test_fwhm/2.,0)) / center
    print 'fwhm ratio = ',ratio
    np.testing.assert_almost_equal(
            ratio, 0.5, decimal=4,
            err_msg="Error in Gaussian constructor with fwhm")

    # then test that image indeed has the correct HLR properties when radially integrated
    got_hlr = test_gal.getHalfLightRadius()
    hlr_sum = radial_integrate(test_gal, 0., got_hlr, 1.e-4)
    print 'hlr_sum (profile initialized with fwhm) = ',hlr_sum
    np.testing.assert_almost_equal(
            hlr_sum, 0.5, decimal=4,
            err_msg="Error in half light radius for Gaussian initialized with FWHM.")

    # test that getSigma() method provides correct sigma
    got_sigma = test_gal.getSigma()
    test_sigma_ratio = (test_gal.xValue(galsim.PositionD(got_sigma, 0.)) / 
                        test_gal.xValue(galsim.PositionD(0., 0.)))
    print 'sigma ratio = ', test_sigma_ratio
    np.testing.assert_almost_equal(
            test_sigma_ratio, math.exp(-0.5), decimal=4,
            err_msg="Error in sigma for Gaussian initialized with FWHM.")

    # Check that the getters don't work after modifying the original.
    # Note: I test all the modifiers here.  For the rest of the profile types, I'll
    # just confirm that it is true of applyShear.  I don't think that has any chance
    # of missing anything.
    test_gal_flux1 = test_gal.copy()
    print 'fwhm = ',test_gal_flux1.getFWHM()
    print 'hlr = ',test_gal_flux1.getHalfLightRadius()
    print 'sigma = ',test_gal_flux1.getSigma()
    test_gal_flux1.setFlux(3.)
    try:
        np.testing.assert_raises(AttributeError, getattr, test_gal_flux1, "getFWHM")
        np.testing.assert_raises(AttributeError, getattr, test_gal_flux1, "getHalfLightRadius")
        np.testing.assert_raises(AttributeError, getattr, test_gal_flux1, "getSigma")
    except ImportError:
        # assert_raises requires nose, which we don't want to force people to install.
        # So if they are running this without nose, we just skip these tests.
        pass

    test_gal_flux2 = test_gal.copy()
    print 'fwhm = ',test_gal_flux2.getFWHM()
    print 'hlr = ',test_gal_flux2.getHalfLightRadius()
    print 'sigma = ',test_gal_flux2.getSigma()
    test_gal_flux2.setFlux(3.)
    try:
        np.testing.assert_raises(AttributeError, getattr, test_gal_flux2, "getFWHM")
        np.testing.assert_raises(AttributeError, getattr, test_gal_flux2, "getHalfLightRadius")
        np.testing.assert_raises(AttributeError, getattr, test_gal_flux2, "getSigma")
    except ImportError:
        pass

    test_gal_shear = test_gal.copy()
    print 'fwhm = ',test_gal_shear.getFWHM()
    print 'hlr = ',test_gal_shear.getHalfLightRadius()
    print 'sigma = ',test_gal_shear.getSigma()
    test_gal_shear.applyShear(g1=0.3, g2=0.1)
    try:
        np.testing.assert_raises(AttributeError, getattr, test_gal_shear, "getFWHM")
        np.testing.assert_raises(AttributeError, getattr, test_gal_shear, "getHalfLightRadius")
        np.testing.assert_raises(AttributeError, getattr, test_gal_shear, "getSigma")
    except ImportError:
        pass

    test_gal_rot = test_gal.copy()
    print 'fwhm = ',test_gal_rot.getFWHM()
    print 'hlr = ',test_gal_rot.getHalfLightRadius()
    print 'sigma = ',test_gal_rot.getSigma()
    test_gal_rot.applyRotation(theta = 0.5 * galsim.radians)
    try:
        np.testing.assert_raises(AttributeError, getattr, test_gal_rot, "getFWHM")
        np.testing.assert_raises(AttributeError, getattr, test_gal_rot, "getHalfLightRadius")
        np.testing.assert_raises(AttributeError, getattr, test_gal_rot, "getSigma")
    except ImportError:
        pass

    test_gal_shift = test_gal.copy()
    print 'fwhm = ',test_gal_shift.getFWHM()
    print 'hlr = ',test_gal_shift.getHalfLightRadius()
    print 'sigma = ',test_gal_shift.getSigma()
    test_gal_shift.applyShift(dx=0.11, dy=0.04)
    try:
        np.testing.assert_raises(AttributeError, getattr, test_gal_shift, "getFWHM")
        np.testing.assert_raises(AttributeError, getattr, test_gal_shift, "getHalfLightRadius")
        np.testing.assert_raises(AttributeError, getattr, test_gal_shift, "getSigma")
    except ImportError:
        pass

    t2 = time.time()
    print 'time for %s = %.2f'%(funcname(),t2-t1)

def test_sbprofile_exponential():
    """Test the generation of a specific exp profile using SBProfile against a known result. 
    """
    import time
    t1 = time.time()
    re = 1.0
    # Note the factor below should really be 1.6783469900166605, but the value of 1.67839 is
    # retained here as it was used by SBParse to generate the original known result (this changed
    # in commit b77eb05ab42ecd31bc8ca03f1c0ae4ee0bc0a78b.
    # The value of this test for regression purposes is not harmed by retaining the old scaling, it
    # just means that the half light radius chosen for the test is not really 1, but 0.999974...
    r0 = re/1.67839
    mySBP = galsim.SBExponential(flux=1., scale_radius=r0)
    savedImg = galsim.fits.read(os.path.join(imgdir, "exp_1.fits"))
    myImg = galsim.ImageF(savedImg.bounds)
    mySBP.draw(myImg,dx=0.2)
    printval(myImg, savedImg)
    np.testing.assert_array_almost_equal(
            myImg.array, savedImg.array, 5,
            err_msg="Exponential profile disagrees with expected result") 

    # Repeat with the GSObject version of this:
    expon = galsim.Exponential(flux=1., scale_radius=r0)
    expon.draw(myImg,dx=0.2, normalization="surface brightness")
    np.testing.assert_array_almost_equal(
            myImg.array, savedImg.array, 5,
            err_msg="Using GSObject Exponential disagrees with expected result")

    # Test photon shooting.
    do_shoot(expon,myImg,"Exponential")
    t2 = time.time()
    print 'time for %s = %.2f'%(funcname(),t2-t1)


def test_exponential_radii():
    """Test initialization of Exponential with different types of radius specification.
    """
    import time
    t1 = time.time() 
    import math
    # Test constructor using half-light-radius:
    test_gal = galsim.Exponential(flux = 1., half_light_radius = test_hlr)
    hlr_sum = radial_integrate(test_gal, 0., test_hlr, 1.e-4)
    print 'hlr_sum = ',hlr_sum
    np.testing.assert_almost_equal(
            hlr_sum, 0.5, decimal=4,
            err_msg="Error in Exponential constructor with half-light radius")

    # then test scale getter
    center = test_gal.xValue(galsim.PositionD(0,0))
    ratio = test_gal.xValue(galsim.PositionD(test_gal.getScaleRadius(),0)) / center
    print 'scale ratio = ',ratio
    np.testing.assert_almost_equal(
            ratio, np.exp(-1.0), decimal=4,
            err_msg="Error in getScaleRadius for Exponential constructed with half light radius")

    # Test constructor using scale radius:
    test_gal = galsim.Exponential(flux = 1., scale_radius = test_scale)
    center = test_gal.xValue(galsim.PositionD(0,0))
    ratio = test_gal.xValue(galsim.PositionD(test_scale,0)) / center
    print 'scale ratio = ',ratio
    np.testing.assert_almost_equal(
            ratio, np.exp(-1.0), decimal=4,
            err_msg="Error in Exponential constructor with scale")

    # then test that image indeed has the correct HLR properties when radially integrated
    got_hlr = test_gal.getHalfLightRadius()
    hlr_sum = radial_integrate(test_gal, 0., got_hlr, 1.e-4)
    print 'hlr_sum (profile initialized with scale_radius) = ',hlr_sum
    np.testing.assert_almost_equal(
            hlr_sum, 0.5, decimal=4,
            err_msg="Error in half light radius for Exponential initialized with scale_radius.")

    # Check that the getters don't work after modifying the original.
    test_gal_shear = test_gal.copy()
    print 'hlr = ',test_gal_shear.getHalfLightRadius()
    print 'scale = ',test_gal_shear.getScaleRadius()
    test_gal_shear.applyShear(g1=0.3, g2=0.1)
    try:
        np.testing.assert_raises(AttributeError, getattr, test_gal_shear, "getHalfLightRadius")
        np.testing.assert_raises(AttributeError, getattr, test_gal_shear, "getScaleRadius")
    except ImportError:
        pass

    t2 = time.time()
    print 'time for %s = %.2f'%(funcname(),t2-t1)

def test_sbprofile_sersic():
    """Test the generation of a specific Sersic profile using SBProfile against a known result.
    """
    import time
    t1 = time.time()
    mySBP = galsim.SBSersic(n=3, flux=1, half_light_radius=1)
    savedImg = galsim.fits.read(os.path.join(imgdir, "sersic_3_1.fits"))
    myImg = galsim.ImageF(savedImg.bounds)
    mySBP.draw(myImg,dx=0.2)
    printval(myImg, savedImg)
    np.testing.assert_array_almost_equal(
            myImg.array, savedImg.array, 5,
            err_msg="Sersic profile disagrees with expected result")

    # Repeat with the GSObject version of this:
    sersic = galsim.Sersic(n=3, flux=1, half_light_radius=1)
    sersic.draw(myImg,dx=0.2, normalization="surface brightness")
    np.testing.assert_array_almost_equal(
            myImg.array, savedImg.array, 5,
            err_msg="Using GSObject Sersic disagrees with expected result")

    # Test photon shooting.
    # Convolve with a small gaussian to smooth out the central peak.
    sersic2 = galsim.Convolve(sersic, galsim.Gaussian(sigma=0.3))
    do_shoot(sersic2,myImg,"Sersic")
    t2 = time.time()
    print 'time for %s = %.2f'%(funcname(),t2-t1)


def test_sersic_radii():
    """Test initialization of Sersic with different types of radius specification.
    """
    import time
    t1 = time.time()
    import math
    for n in test_sersic_n:
        # Test constructor using half-light-radius: (only option for sersic)
        test_gal = galsim.Sersic(n=n, half_light_radius=test_hlr, flux=1.)
        hlr_sum = radial_integrate(test_gal, 0., test_hlr, 1.e-4)
        print 'hlr_sum = ',hlr_sum
        np.testing.assert_almost_equal(
                hlr_sum, 0.5, decimal=4,
                err_msg="Error in Sersic constructor with half-light radius, n = %d"%n)

        # Check that the getters don't work after modifying the original.
        test_gal_shear = test_gal.copy()
        print 'n = ',test_gal_shear.getN()
        print 'hlr = ',test_gal_shear.getHalfLightRadius()
        test_gal_shear.applyShear(g1=0.3, g2=0.1)
        try:
            np.testing.assert_raises(AttributeError, getattr, test_gal_shear, "getN");
            np.testing.assert_raises(AttributeError, getattr, test_gal_shear, "getHalfLightRadius")
        except ImportError:
            pass

    # Repeat the above for an explicit DeVaucouleurs.  (Same as n=4, but special name.)
    test_gal = galsim.DeVaucouleurs(half_light_radius=test_hlr, flux=1.)
    hlr_sum = radial_integrate(test_gal, 0., test_hlr, 1.e-4)
    print 'hlr_sum = ',hlr_sum
    np.testing.assert_almost_equal(
            hlr_sum, 0.5, decimal=4,
            err_msg="Error in Sersic constructor with half-light radius, n = %d"%n)

    # Check that the getters don't work after modifying the original.
    test_gal_shear = test_gal.copy()
    print 'hlr = ',test_gal_shear.getHalfLightRadius()
    test_gal_shear.applyShear(g1=0.3, g2=0.1)
    try:
        np.testing.assert_raises(AttributeError, getattr, test_gal_shear, "getHalfLightRadius")
    except ImportError:
        pass

    t2 = time.time()
    print 'time for %s = %.2f'%(funcname(),t2-t1)

def test_sbprofile_airy():
    """Test the generation of a specific Airy profile using SBProfile against a known result.
    """
    import time
    t1 = time.time()
    mySBP = galsim.SBAiry(lam_over_D=1./0.8, obscuration=0.1, flux=1)
    savedImg = galsim.fits.read(os.path.join(imgdir, "airy_.8_.1.fits"))
    myImg = galsim.ImageF(savedImg.bounds)
    mySBP.draw(myImg,dx=0.2)
    printval(myImg, savedImg)
    np.testing.assert_array_almost_equal(
            myImg.array, savedImg.array, 5,
            err_msg="Airy profile disagrees with expected result") 

    # Repeat with the GSObject version of this:
    airy = galsim.Airy(lam_over_D=1./0.8, obscuration=0.1, flux=1)
    airy.draw(myImg,dx=0.2, normalization="surface brightness")
    np.testing.assert_array_almost_equal(
            myImg.array, savedImg.array, 5,
            err_msg="Using GSObject Airy disagrees with expected result")

    # Test photon shooting.
    airy = galsim.Airy(lam_over_D=1./0.8, obscuration=0.0, flux=1)
    do_shoot(airy,myImg,"Airy obscuration=0.0")
    airy = galsim.Airy(lam_over_D=1./0.8, obscuration=0.1, flux=1)
    do_shoot(airy,myImg,"Airy obscuration=0.1")
    t2 = time.time()
    print 'time for %s = %.2f'%(funcname(),t2-t1)

def test_airy_radii():
    """Test Airy half light radius and FWHM correctly set and match image.
    """
    import time
    t1 = time.time() 
    import math
    # Test constructor using lam_over_D: (only option for Airy)
    test_gal = galsim.Airy(lam_over_D= 1./0.8, flux=1.)
    # test half-light-radius getter
    got_hlr = test_gal.getHalfLightRadius()
    hlr_sum = radial_integrate(test_gal, 0., got_hlr, 1.e-4)
    print 'hlr_sum = ',hlr_sum
    np.testing.assert_almost_equal(
            hlr_sum, 0.5, decimal=4,
            err_msg="Error in Airy half-light radius")

    # test FWHM getter
    center = test_gal.xValue(galsim.PositionD(0,0))
    ratio = test_gal.xValue(galsim.PositionD(.5 * test_gal.getFWHM(),0)) / center
    print 'fwhm ratio = ',ratio
    np.testing.assert_almost_equal(
            ratio, 0.5, decimal=4,
            err_msg="Error in getFWHM() for Airy.")

    # Check that the getters don't work after modifying the original.
    test_gal_shear = test_gal.copy()
    print 'fwhm = ',test_gal_shear.getFWHM()
    print 'hlr = ',test_gal_shear.getHalfLightRadius()
    print 'lod = ',test_gal_shear.getLamOverD()
    test_gal_shear.applyShear(g1=0.3, g2=0.1)
    try:
        np.testing.assert_raises(AttributeError, getattr, test_gal_shear, "getFWHM");
        np.testing.assert_raises(AttributeError, getattr, test_gal_shear, "getHalfLightRadius")
        np.testing.assert_raises(AttributeError, getattr, test_gal_shear, "getLamOverD")
    except ImportError:
        pass

    t2 = time.time()
    print 'time for %s = %.2f'%(funcname(),t2-t1)

def test_sbprofile_box():
    """Test the generation of a specific box profile using SBProfile against a known result.
    """
    import time
    t1 = time.time()
    mySBP = galsim.SBBox(xw=1, yw=1, flux=1)
    savedImg = galsim.fits.read(os.path.join(imgdir, "box_1.fits"))
    myImg = galsim.ImageF(savedImg.bounds)
    mySBP.draw(myImg,dx=0.2)
    printval(myImg, savedImg)
    np.testing.assert_array_almost_equal(
            myImg.array, savedImg.array, 5,
            err_msg="Box profile disagrees with expected result") 

    # Repeat with the GSObject version of this:
    pixel = galsim.Pixel(xw=1, yw=1, flux=1)
    pixel.draw(myImg,dx=0.2, normalization="surface brightness")
    np.testing.assert_array_almost_equal(
            myImg.array, savedImg.array, 5,
            err_msg="Using GSObject Pixel disagrees with expected result")

    # Test photon shooting.
    do_shoot(pixel,myImg,"Pixel")
    t2 = time.time()
    print 'time for %s = %.2f'%(funcname(),t2-t1)


def test_sbprofile_moffat():
    """Test the generation of a specific Moffat profile using SBProfile against a known result.
    """
    import time
    t1 = time.time()
    # Code was formerly:
    # mySBP = galsim.SBMoffat(beta=2, truncationFWHM=5, flux=1, half_light_radius=1)
    #
    # ...but this is no longer quite so simple since we changed the handling of trunc to be in 
    # physical units.  However, the same profile can be constructed using 
    # fwhm=1.3178976627539716
    # as calculated by interval bisection in devutils/external/calculate_moffat_radii.py
    fwhm_backwards_compatible = 1.3178976627539716
    #mySBP = galsim.SBMoffat(beta=2, fwhm=fwhm_backwards_compatible,
                            #trunc=5*fwhm_backwards_compatible, flux=1)
    mySBP = galsim.SBMoffat(beta=2, half_light_radius=1,
                            trunc=5*fwhm_backwards_compatible, flux=1)
    savedImg = galsim.fits.read(os.path.join(imgdir, "moffat_2_5.fits"))
    myImg = galsim.ImageF(savedImg.bounds)
    mySBP.draw(myImg,dx=0.2)
    printval(myImg, savedImg)
    np.testing.assert_array_almost_equal(
            myImg.array, savedImg.array, 5,
            err_msg="Moffat profile disagrees with expected result") 

    # Repeat with the GSObject version of this:
    moffat = galsim.Moffat(beta=2, half_light_radius=1,
                           trunc=5*fwhm_backwards_compatible, flux=1)
    #moffat = galsim.Moffat(beta=2, fwhm=fwhm_backwards_compatible,
                           #trunc=5*fwhm_backwards_compatible, flux=1)
    moffat.draw(myImg,dx=0.2, normalization="surface brightness")
    np.testing.assert_array_almost_equal(
            myImg.array, savedImg.array, 5,
            err_msg="Using GSObject Moffat disagrees with expected result")

    # Test photon shooting.
    do_shoot(moffat,myImg,"Moffat")
    t2 = time.time()
    print 'time for %s = %.2f'%(funcname(),t2-t1)


def test_sbprofile_moffat_properties():
    """Test some basic properties of the SBMoffat profile.
    """
    import time
    t1 = time.time()
    # Code was formerly:
    # mySBP = galsim.SBMoffat(beta=2.0, truncationFWHM=2, flux=1.8, half_light_radius=1)
    #
    # ...but this is no longer quite so simple since we changed the handling of trunc to be in 
    # physical units.  However, the same profile can be constructed using 
    # fwhm=1.4686232496771867, 
    # as calculated by interval bisection in devutils/external/calculate_moffat_radii.py
    fwhm_backwards_compatible = 1.4686232496771867
    psf = galsim.SBMoffat(beta=2.0, fwhm=fwhm_backwards_compatible,
                          trunc=2*fwhm_backwards_compatible, flux=1.8)
    # Check that we are centered on (0, 0)
    cen = galsim.PositionD(0, 0)
    np.testing.assert_equal(psf.centroid(), cen)
    # Check Fourier properties
    np.testing.assert_almost_equal(psf.maxK(), 11.569262763913111)
    np.testing.assert_almost_equal(psf.stepK(), 1.0695706520648969)
    np.testing.assert_almost_equal(psf.kValue(cen), 1.8+0j)
    np.testing.assert_almost_equal(psf.getHalfLightRadius(), 1.0)
    np.testing.assert_almost_equal(psf.getFWHM(), fwhm_backwards_compatible)
    np.testing.assert_almost_equal(psf.xValue(cen), 0.50654651638242509)

    # Now create the same profile using the half_light_radius:
    psf = galsim.SBMoffat(beta=2.0, half_light_radius=1.,
            trunc=2*fwhm_backwards_compatible, flux=1.8)
    np.testing.assert_equal(psf.centroid(), cen)
    np.testing.assert_almost_equal(psf.maxK(), 11.569262763913111)
    np.testing.assert_almost_equal(psf.stepK(), 1.0695706520648969)
    np.testing.assert_almost_equal(psf.kValue(cen), 1.8+0j)
    np.testing.assert_almost_equal(psf.getHalfLightRadius(), 1.0)
    np.testing.assert_almost_equal(psf.getFWHM(), fwhm_backwards_compatible)
    np.testing.assert_almost_equal(psf.xValue(cen), 0.50654651638242509)

    # Check input flux vs output flux
    for inFlux in np.logspace(-2, 2, 10):
        psfFlux = galsim.SBMoffat(2.0, fwhm=fwhm_backwards_compatible,
                                  trunc=2*fwhm_backwards_compatible, flux=inFlux)
        outFlux = psfFlux.getFlux()
        np.testing.assert_almost_equal(outFlux, inFlux)

    t2 = time.time()
    print 'time for %s = %.2f'%(funcname(),t2-t1)

def test_moffat_radii():
    """Test initialization of Moffat with different types of radius specification.
    """
    import time 
    t1 = time.time()
    import math
    # Test constructor using half-light-radius:
    test_beta = 2.
    test_gal = galsim.Moffat(flux = 1., beta=test_beta, half_light_radius = test_hlr)
    hlr_sum = radial_integrate(test_gal, 0., test_hlr, 1.e-4)
    print 'hlr_sum = ',hlr_sum
    np.testing.assert_almost_equal(
            hlr_sum, 0.5, decimal=4,
            err_msg="Error in Moffat constructor with half-light radius")

    # test that getFWHM() method provides correct FWHM
    got_fwhm = test_gal.getFWHM()
    test_fwhm_ratio = (test_gal.xValue(galsim.PositionD(.5 * got_fwhm, 0.)) / 
                       test_gal.xValue(galsim.PositionD(0., 0.)))
    print 'fwhm ratio = ', test_fwhm_ratio
    np.testing.assert_almost_equal(
            test_fwhm_ratio, 0.5, decimal=4,
            err_msg="Error in FWHM for Moffat initialized with half-light radius")

    # test that getScaleRadius() method provides correct scale
    got_scale = test_gal.getScaleRadius()
    test_scale_ratio = (test_gal.xValue(galsim.PositionD(got_scale, 0.)) / 
                        test_gal.xValue(galsim.PositionD(0., 0.)))
    print 'scale ratio = ', test_scale_ratio
    np.testing.assert_almost_equal(
            test_scale_ratio, 2.**(-test_beta), decimal=4,
            err_msg="Error in scale radius for Moffat initialized with half-light radius")

    # Test constructor using scale radius:
    test_gal = galsim.Moffat(flux = 1., beta=test_beta, scale_radius = test_scale)
    center = test_gal.xValue(galsim.PositionD(0,0))
    ratio = test_gal.xValue(galsim.PositionD(test_scale,0)) / center
    print 'scale ratio = ',ratio
    np.testing.assert_almost_equal(
            ratio, pow(2,-test_beta), decimal=4,
            err_msg="Error in Moffat constructor with scale")

    # then test that image indeed has the matching properties when radially integrated
    got_hlr = test_gal.getHalfLightRadius()
    hlr_sum = radial_integrate(test_gal, 0., got_hlr, 1.e-4)
    print 'hlr_sum (profile initialized with scale_radius) = ',hlr_sum
    np.testing.assert_almost_equal(
            hlr_sum, 0.5, decimal=4,
            err_msg="Error in half light radius for Moffat initialized with scale radius.")

    # test that getFWHM() method provides correct FWHM
    got_fwhm = test_gal.getFWHM()
    test_fwhm_ratio = (test_gal.xValue(galsim.PositionD(.5 * got_fwhm, 0.)) / 
                       test_gal.xValue(galsim.PositionD(0., 0.)))
    print 'fwhm ratio = ', test_fwhm_ratio
    np.testing.assert_almost_equal(
            test_fwhm_ratio, 0.5, decimal=4,
            err_msg="Error in FWHM for Moffat initialized with scale radius")

    # Test constructor using FWHM:
    test_gal = galsim.Moffat(flux = 1., beta=test_beta, fwhm = test_fwhm)
    center = test_gal.xValue(galsim.PositionD(0,0))
    ratio = test_gal.xValue(galsim.PositionD(test_fwhm/2.,0)) / center
    print 'fwhm ratio = ',ratio
    np.testing.assert_almost_equal(
            ratio, 0.5, decimal=4,
            err_msg="Error in Moffat constructor with fwhm")

    # then test that image indeed has the matching properties when radially integrated
    got_hlr = test_gal.getHalfLightRadius()
    hlr_sum = radial_integrate(test_gal, 0., got_hlr, 1.e-4)
    print 'hlr_sum (profile initialized with FWHM) = ',hlr_sum
    np.testing.assert_almost_equal(
            hlr_sum, 0.5, decimal=4,
            err_msg="Error in half light radius for Moffat initialized with FWHM.")
    # test that getScaleRadius() method provides correct scale
    got_scale = test_gal.getScaleRadius()
    test_scale_ratio = (test_gal.xValue(galsim.PositionD(got_scale, 0.)) / 
                        test_gal.xValue(galsim.PositionD(0., 0.)))
    print 'scale ratio = ', test_scale_ratio
    np.testing.assert_almost_equal(
            test_scale_ratio, 2.**(-test_beta), decimal=4,
            err_msg="Error in scale radius for Moffat initialized with scale radius")

    # Now repeat everything using a severe trunctation.  (Above had no truncation.)

    # Test constructor using half-light-radius:
    test_gal = galsim.Moffat(flux = 1., beta=test_beta, half_light_radius = test_hlr,
                             trunc=2*test_hlr)
    hlr_sum = radial_integrate(test_gal, 0., test_hlr, 1.e-4)
    print 'hlr_sum = ',hlr_sum
    np.testing.assert_almost_equal(
            hlr_sum, 0.5, decimal=4,
            err_msg="Error in Moffat constructor with half-light radius")

    # test that getFWHM() method provides correct FWHM
    got_fwhm = test_gal.getFWHM()
    test_fwhm_ratio = (test_gal.xValue(galsim.PositionD(.5 * got_fwhm, 0.)) / 
                       test_gal.xValue(galsim.PositionD(0., 0.)))
    print 'fwhm ratio = ', test_fwhm_ratio
    np.testing.assert_almost_equal(
            test_fwhm_ratio, 0.5, decimal=4,
            err_msg="Error in FWHM for Moffat initialized with half-light radius")

    # test that getScaleRadius() method provides correct scale
    got_scale = test_gal.getScaleRadius()
    test_scale_ratio = (test_gal.xValue(galsim.PositionD(got_scale, 0.)) / 
                        test_gal.xValue(galsim.PositionD(0., 0.)))
    print 'scale ratio = ', test_scale_ratio
    np.testing.assert_almost_equal(
            test_scale_ratio, 2.**(-test_beta), decimal=4,
            err_msg="Error in scale radius for Moffat initialized with half-light radius")

    # Test constructor using scale radius:
    test_gal = galsim.Moffat(flux=1., beta=test_beta, trunc=2*test_scale,
                             scale_radius=test_scale)
    center = test_gal.xValue(galsim.PositionD(0,0))
    ratio = test_gal.xValue(galsim.PositionD(test_scale,0)) / center
    print 'scale ratio = ', ratio
    np.testing.assert_almost_equal(
            ratio, pow(2,-test_beta), decimal=4,
            err_msg="Error in Moffat constructor with scale")

    # then test that image indeed has the matching properties when radially integrated
    got_hlr = test_gal.getHalfLightRadius()
    hlr_sum = radial_integrate(test_gal, 0., got_hlr, 1.e-4)
    print 'hlr_sum (truncated profile initialized with scale_radius) = ',hlr_sum
    np.testing.assert_almost_equal(
            hlr_sum, 0.5, decimal=4,
            err_msg="Error in half light radius for truncated Moffat "+
                    "initialized with scale radius.")

    # test that getFWHM() method provides correct FWHM
    got_fwhm = test_gal.getFWHM()
    test_fwhm_ratio = (test_gal.xValue(galsim.PositionD(.5 * got_fwhm, 0.)) / 
                       test_gal.xValue(galsim.PositionD(0., 0.)))
    print 'fwhm ratio = ', test_fwhm_ratio
    np.testing.assert_almost_equal(
            test_fwhm_ratio, 0.5, decimal=4,
            err_msg="Error in FWHM for truncated Moffat initialized with scale radius")

    # Test constructor using FWHM:
    test_gal = galsim.Moffat(flux=1., beta=test_beta, trunc=2.*test_fwhm,
                             fwhm = test_fwhm)
    center = test_gal.xValue(galsim.PositionD(0,0))
    ratio = test_gal.xValue(galsim.PositionD(test_fwhm/2.,0)) / center
    print 'fwhm ratio = ', ratio
    np.testing.assert_almost_equal(
            ratio, 0.5, decimal=4,
            err_msg="Error in Moffat constructor with fwhm")

    # then test that image indeed has the matching properties when radially integrated
    got_hlr = test_gal.getHalfLightRadius()
    hlr_sum = radial_integrate(test_gal, 0., got_hlr, 1.e-4)
    print 'hlr_sum (truncated profile initialized with FWHM) = ',hlr_sum
    np.testing.assert_almost_equal(
            hlr_sum, 0.5, decimal=4,
            err_msg="Error in half light radius for truncated Moffat initialized with FWHM.")

    # test that getScaleRadius() method provides correct scale
    got_scale = test_gal.getScaleRadius()
    test_scale_ratio = (test_gal.xValue(galsim.PositionD(got_scale, 0.)) / 
                        test_gal.xValue(galsim.PositionD(0., 0.)))
    print 'scale ratio = ', test_scale_ratio
    np.testing.assert_almost_equal(
            test_scale_ratio, 2.**(-test_beta), decimal=4,
            err_msg="Error in scale radius for truncated Moffat initialized with scale radius")

    # Check that the getters don't work after modifying the original.
    test_gal_shear = test_gal.copy()
    print 'beta = ',test_gal_shear.getBeta()
    print 'fwhm = ',test_gal_shear.getFWHM()
    print 'hlr = ',test_gal_shear.getHalfLightRadius()
    print 'scale = ',test_gal_shear.getScaleRadius()
    test_gal_shear.applyShear(g1=0.3, g2=0.1)
    try:
        np.testing.assert_raises(AttributeError, getattr, test_gal_shear, "getBeta");
        np.testing.assert_raises(AttributeError, getattr, test_gal_shear, "getFWHM");
        np.testing.assert_raises(AttributeError, getattr, test_gal_shear, "getHalfLightRadius")
        np.testing.assert_raises(AttributeError, getattr, test_gal_shear, "getScaleRadius");
    except ImportError:
        pass

    t2 = time.time()
    print 'time for %s = %.2f'%(funcname(),t2-t1)

def test_sbprofile_smallshear():
    """Test the application of a small shear to a Gaussian SBProfile against a known result.
    """
    import time
    t1 = time.time()
    e1 = 0.02
    e2 = 0.02
    myShear = galsim.Shear(e1=e1, e2=e2)
    myEllipse = galsim.Ellipse(e1=e1, e2=e2)
    # test the SBProfile version using applyShear
    savedImg = galsim.fits.read(os.path.join(imgdir, "gauss_smallshear.fits"))
    myImg = galsim.ImageF(savedImg.bounds)
    mySBP = galsim.SBGaussian(flux=1, sigma=1)
    mySBP.applyShear(myShear._shear)
    mySBP.draw(myImg,dx=0.2)
    printval(myImg, savedImg)
    np.testing.assert_array_almost_equal(
            myImg.array, savedImg.array, 5,
            err_msg="Small-shear Gaussian profile disagrees with expected result")
    # test the SBProfile version using applyTransformation
    mySBP = galsim.SBGaussian(flux=1, sigma=1)
    mySBP.applyTransformation(myEllipse._ellipse)
    mySBP.draw(myImg,dx=0.2)
    printval(myImg, savedImg)
    np.testing.assert_array_almost_equal(
            myImg.array, savedImg.array, 5,
            err_msg="Small-shear Gaussian profile disagrees with expected result")

    # Repeat with the GSObject version of this:
    gauss = galsim.Gaussian(flux=1, sigma=1)
    gauss.applyShear(myShear)
    gauss.draw(myImg,dx=0.2, normalization="surface brightness")
    np.testing.assert_array_almost_equal(
            myImg.array, savedImg.array, 5,
            err_msg="Using GSObject applyShear disagrees with expected result")
    gauss = galsim.Gaussian(flux=1, sigma=1)
    gauss2 = gauss.createSheared(myShear)
    gauss2.draw(myImg,dx=0.2, normalization="surface brightness")
    np.testing.assert_array_almost_equal(
            myImg.array, savedImg.array, 5,
            err_msg="Using GSObject createSheared disagrees with expected result")
    gauss = galsim.Gaussian(flux=1, sigma=1)
    gauss.applyTransformation(myEllipse)
    gauss.draw(myImg,dx=0.2, normalization="surface brightness")
    np.testing.assert_array_almost_equal(
            myImg.array, savedImg.array, 5,
            err_msg="Using GSObject applyTransformation disagrees with expected result")
    gauss = galsim.Gaussian(flux=1, sigma=1)
    gauss2 = gauss.createTransformed(myEllipse)
    gauss2.draw(myImg,dx=0.2, normalization="surface brightness")
    np.testing.assert_array_almost_equal(
            myImg.array, savedImg.array, 5,
            err_msg="Using GSObject createTransformed disagrees with expected result")
 
    # Test photon shooting.
    do_shoot(gauss,myImg,"sheared Gaussian")
    t2 = time.time()
    print 'time for %s = %.2f'%(funcname(),t2-t1)


def test_sbprofile_largeshear():
    """Test the application of a large shear to a Sersic SBProfile against a known result.
    """
    import time
    t1 = time.time()
    e1 = 0.0
    e2 = 0.5

    myShear = galsim.Shear(e1=e1, e2=e2)
    myEllipse = galsim.Ellipse(e1=e1, e2=e2)
    # test the SBProfile version using applyShear
    savedImg = galsim.fits.read(os.path.join(imgdir, "sersic_largeshear.fits"))
    myImg = galsim.ImageF(savedImg.bounds)
    mySBP = galsim.SBDeVaucouleurs(flux=1, half_light_radius=1)
    mySBP.applyShear(myShear._shear)
    mySBP.draw(myImg,dx=0.2)
    printval(myImg, savedImg)
    np.testing.assert_array_almost_equal(myImg.array, savedImg.array, 5,
        err_msg="Large-shear DeVaucouleurs profile disagrees with expected result")
    # test the SBProfile version using applyTransformation
    mySBP = galsim.SBDeVaucouleurs(flux=1, half_light_radius=1)
    mySBP.applyTransformation(myEllipse._ellipse)
    mySBP.draw(myImg,dx=0.2)
    printval(myImg, savedImg)
    np.testing.assert_array_almost_equal(
            myImg.array, savedImg.array, 5,
            err_msg="Large-shear DeVaucouleurs profile disagrees with expected result")

    # Repeat with the GSObject version of this:
    devauc = galsim.DeVaucouleurs(flux=1, half_light_radius=1)
    devauc.applyShear(myShear)
    devauc.draw(myImg,dx=0.2, normalization="surface brightness")
    np.testing.assert_array_almost_equal(
            myImg.array, savedImg.array, 5,
            err_msg="Using GSObject applyShear disagrees with expected result")
    devauc = galsim.DeVaucouleurs(flux=1, half_light_radius=1)
    devauc2 = devauc.createSheared(myShear)
    devauc2.draw(myImg,dx=0.2, normalization="surface brightness")
    np.testing.assert_array_almost_equal(
            myImg.array, savedImg.array, 5,
            err_msg="Using GSObject createSheared disagrees with expected result")
    devauc = galsim.DeVaucouleurs(flux=1, half_light_radius=1)
    devauc.applyTransformation(myEllipse)
    devauc.draw(myImg,dx=0.2, normalization="surface brightness")
    np.testing.assert_array_almost_equal(
            myImg.array, savedImg.array, 5,
            err_msg="Using GSObject applyTransformation disagrees with expected result")
    devauc = galsim.DeVaucouleurs(flux=1, half_light_radius=1)
    devauc2 = devauc.createTransformed(myEllipse)
    devauc2.draw(myImg,dx=0.2, normalization="surface brightness")
    np.testing.assert_array_almost_equal(
            myImg.array, savedImg.array, 5,
            err_msg="Using GSObject createTransformed disagrees with expected result")

    # Test photon shooting.
    # Convolve with a small gaussian to smooth out the central peak.
    devauc2 = galsim.Convolve(devauc, galsim.Gaussian(sigma=0.3))
    do_shoot(devauc2,myImg,"sheared DeVauc")
    t2 = time.time()
    print 'time for %s = %.2f'%(funcname(),t2-t1)

 
def test_sbprofile_convolve():
    """Test the convolution of a Moffat and a Box SBProfile against a known result.
    """
    import time
    t1 = time.time()
    # Code was formerly:
    # mySBP = galsim.SBMoffat(beta=1.5, truncationFWHM=4, flux=1, half_light_radius=1)
    #
    # ...but this is no longer quite so simple since we changed the handling of trunc to be in 
    # physical units.  However, the same profile can be constructed using 
    # fwhm=1.0927449310213702,
    # as calculated by interval bisection in devutils/external/calculate_moffat_radii.py
    fwhm_backwards_compatible = 1.0927449310213702
    mySBP = galsim.SBMoffat(beta=1.5, fwhm=fwhm_backwards_compatible, 
                            trunc=4*fwhm_backwards_compatible, flux=1)
    mySBP2 = galsim.SBBox(xw=0.2, yw=0.2, flux=1.)
    myConv = galsim.SBConvolve([mySBP,mySBP2])
    # Using an exact Maple calculation for the comparison.  Only accurate to 4 decimal places.
    savedImg = galsim.fits.read(os.path.join(imgdir, "moffat_pixel.fits"))
    myImg = galsim.ImageF(savedImg.bounds)
    myConv.draw(myImg,dx=0.2)
    printval(myImg, savedImg)
    np.testing.assert_array_almost_equal(
            myImg.array, savedImg.array, 4,
            err_msg="Moffat convolved with Box SBProfile disagrees with expected result")

    # Repeat with the GSObject version of this:
    psf = galsim.Moffat(beta=1.5, fwhm=fwhm_backwards_compatible, trunc=4*fwhm_backwards_compatible,
                        flux=1)
    pixel = galsim.Pixel(xw=0.2, yw=0.2, flux=1.)
    # We'll do the real space convolution below
    conv = galsim.Convolve([psf,pixel],real_space=False)
    conv.draw(myImg,dx=0.2, normalization="surface brightness")
    np.testing.assert_array_almost_equal(
            myImg.array, savedImg.array, 4,
            err_msg="Using GSObject Convolve([psf,pixel]) disagrees with expected result")

    # Other ways to do the convolution:
    conv = galsim.Convolve(psf,pixel,real_space=False)
    conv.draw(myImg,dx=0.2, normalization="surface brightness")
    np.testing.assert_array_almost_equal(
            myImg.array, savedImg.array, 4,
            err_msg="Using GSObject Convolve(psf,pixel) disagrees with expected result")
 
    # Test photon shooting.
    do_shoot(conv,myImg,"Moffat * Pixel")
    t2 = time.time()
    print 'time for %s = %.2f'%(funcname(),t2-t1)


def test_sbprofile_shearconvolve():
    """Test the convolution of a sheared Gaussian and a Box SBProfile against a known result.
    """
    import time
    t1 = time.time()
    e1 = 0.04
    e2 = 0.0
    myShear = galsim.Shear(e1=e1, e2=e2)
    myEllipse = galsim.Ellipse(e1=e1, e2=e2)
    # test at SBProfile level using applyShear
    mySBP = galsim.SBGaussian(flux=1, sigma=1)
    mySBP.applyShear(myShear._shear)
    mySBP2 = galsim.SBBox(xw=0.2, yw=0.2, flux=1.)
    myConv = galsim.SBConvolve([mySBP,mySBP2])
    savedImg = galsim.fits.read(os.path.join(imgdir, "gauss_smallshear_convolve_box.fits"))
    myImg = galsim.ImageF(savedImg.bounds)
    myConv.draw(myImg,dx=0.2)
    printval(myImg, savedImg)
    np.testing.assert_array_almost_equal(
            myImg.array, savedImg.array, 5,
            err_msg="Sheared Gaussian convolved with Box SBProfile disagrees with expected result")

    # test at SBProfile level using applyTransformation
    mySBP = galsim.SBGaussian(flux=1, sigma=1)
    mySBP.applyTransformation(myEllipse._ellipse)
    mySBP2 = galsim.SBBox(xw=0.2, yw=0.2, flux=1.)
    myConv = galsim.SBConvolve([mySBP,mySBP2])
    myConv.draw(myImg,dx=0.2)
    printval(myImg, savedImg)
    np.testing.assert_array_almost_equal(
            myImg.array, savedImg.array, 5,
            err_msg="Sheared Gaussian convolved with Box SBProfile disagrees with expected result")

    # Repeat with the GSObject version of this:
    psf = galsim.Gaussian(flux=1, sigma=1)
    psf2 = psf.createSheared(e1=e1, e2=e2)
    psf.applyShear(e1=e1, e2=e2)
    pixel = galsim.Pixel(xw=0.2, yw=0.2, flux=1.)
    conv = galsim.Convolve([psf,pixel])
<<<<<<< HEAD
    conv2 = galsim.Convolve([psf2,pixel])
=======
>>>>>>> 9e766d08
    conv.draw(myImg,dx=0.2, normalization="surface brightness")
    np.testing.assert_array_almost_equal(
            myImg.array, savedImg.array, 5,
            err_msg="Using GSObject Convolve([psf,pixel]) disagrees with expected result")
<<<<<<< HEAD
=======
    conv2 = galsim.Convolve([psf2,pixel])
>>>>>>> 9e766d08
    conv2.draw(myImg,dx=0.2, normalization="surface brightness")
    np.testing.assert_array_almost_equal(
            myImg.array, savedImg.array, 5,
            err_msg="Using GSObject Convolve([psf,pixel]) disagrees with expected result")
    psf = galsim.Gaussian(flux=1, sigma=1)
    psf2 = psf.createTransformed(myEllipse)
    psf.applyTransformation(myEllipse)
    pixel = galsim.Pixel(xw=0.2, yw=0.2, flux=1.)
    conv = galsim.Convolve([psf,pixel])
    conv2 = galsim.Convolve([psf2,pixel])
    conv.draw(myImg,dx=0.2, normalization="surface brightness")
    np.testing.assert_array_almost_equal(
            myImg.array, savedImg.array, 5,
            err_msg="Using GSObject Convolve([psf,pixel]) disagrees with expected result")
    conv2.draw(myImg,dx=0.2, normalization="surface brightness")
    np.testing.assert_array_almost_equal(
            myImg.array, savedImg.array, 5,
            err_msg="Using GSObject Convolve([psf,pixel]) disagrees with expected result")

    # Other ways to do the convolution:
    conv = galsim.Convolve(psf,pixel)
    conv.draw(myImg,dx=0.2, normalization="surface brightness")
    np.testing.assert_array_almost_equal(
            myImg.array, savedImg.array, 5,
            err_msg="Using GSObject Convolve(psf,pixel) disagrees with expected result")
 
    # Test photon shooting.
    do_shoot(conv,myImg,"sheared Gaussian * Pixel")
    t2 = time.time()
    print 'time for %s = %.2f'%(funcname(),t2-t1)


def test_sbprofile_realspace_convolve():
    """Test the real-space convolution of a Moffat and a Box SBProfile against a known result.
    """
    import time
    t1 = time.time()
    # Code was formerly:
    # mySBP = galsim.SBMoffat(beta=1.5, truncationFWHM=4, flux=1, half_light_radius=1)
    #
    # ...but this is no longer quite so simple since we changed the handling of trunc to be in 
    # physical units.  However, the same profile can be constructed using 
    # fwhm=1.0927449310213702,
    # as calculated by interval bisection in devutils/external/calculate_moffat_radii.py
    fwhm_backwards_compatible = 1.0927449310213702
    #psf = galsim.SBMoffat(beta=1.5, fwhm=fwhm_backwards_compatible, 
                          #trunc=4*fwhm_backwards_compatible, flux=1)
    psf = galsim.SBMoffat(beta=1.5, half_light_radius=1,
                          trunc=4*fwhm_backwards_compatible, flux=1)
    pixel = galsim.SBBox(xw=0.2, yw=0.2, flux=1.)
    conv = galsim.SBConvolve([psf,pixel],real_space=True)
    # Note: Using an image created from Maple "exact" calculations.
    saved_img = galsim.fits.read(os.path.join(imgdir, "moffat_pixel.fits"))
    img = galsim.ImageF(saved_img.bounds)
    conv.draw(img,dx=0.2)
    printval(img, saved_img)
    arg = abs(saved_img.array-img.array).argmax()
    np.testing.assert_array_almost_equal(
            img.array, saved_img.array, 5,
            err_msg="Moffat convolved with Box SBProfile disagrees with expected result")

    # Repeat with the GSObject version of this:
    psf = galsim.Moffat(beta=1.5, half_light_radius=1,
                        trunc=4*fwhm_backwards_compatible, flux=1)
    #psf = galsim.Moffat(beta=1.5, fwhm=fwhm_backwards_compatible,
                        #trunc=4*fwhm_backwards_compatible, flux=1)
    pixel = galsim.Pixel(xw=0.2, yw=0.2, flux=1.)
    conv = galsim.Convolve([psf,pixel],real_space=True)
    conv.draw(img,dx=0.2, normalization="surface brightness")
    np.testing.assert_array_almost_equal(
            img.array, saved_img.array, 5,
            err_msg="Using GSObject Convolve([psf,pixel]) disagrees with expected result")

    # Other ways to do the convolution:
    conv = galsim.Convolve(psf,pixel,real_space=True)
    conv.draw(img,dx=0.2, normalization="surface brightness")
    np.testing.assert_array_almost_equal(
            img.array, saved_img.array, 5,
            err_msg="Using GSObject Convolve(psf,pixel) disagrees with expected result")

    # The real-space convolution algorithm is not (trivially) independent of the order of
    # the two things being convolved.  So check the opposite order.
    conv = galsim.Convolve([pixel,psf],real_space=True)
    conv.draw(img,dx=0.2, normalization="surface brightness")
    np.testing.assert_array_almost_equal(
            img.array, saved_img.array, 5,
            err_msg="Using GSObject Convolve([pixel,psf]) disagrees with expected result")

    t2 = time.time()
    print 'time for %s = %.2f'%(funcname(),t2-t1)
 

def test_sbprofile_realspace_distorted_convolve():
    """
    The same as above, but both the Moffat and the Box are sheared, rotated and shifted
    to stress test the code that deals with this for real-space convolutions that wouldn't
    be tested otherwise.
    """
    import time
    t1 = time.time()
    fwhm_backwards_compatible = 1.0927449310213702
    psf = galsim.SBMoffat(beta=1.5, half_light_radius=1,
                          trunc=4*fwhm_backwards_compatible, flux=1)
    #psf = galsim.SBMoffat(beta=1.5, fwhm=fwhm_backwards_compatible, 
                          #trunc=4*fwhm_backwards_compatible, flux=1)  
    psf.applyShear(galsim.Shear(g1=0.11,g2=0.17)._shear)
    psf.applyRotation(13 * galsim.degrees)
    pixel = galsim.SBBox(xw=0.2, yw=0.2, flux=1.)
    pixel.applyShear(galsim.Shear(g1=0.2,g2=0.0)._shear)
    pixel.applyRotation(80 * galsim.degrees)
    pixel.applyShift(0.13,0.27)
    conv = galsim.SBConvolve([psf,pixel],real_space=True)

    # Note: Using an image created from Maple "exact" calculations.
    saved_img = galsim.fits.read(os.path.join(imgdir, "moffat_pixel_distorted.fits"))
    img = galsim.ImageF(saved_img.bounds)
    conv.draw(img,dx=0.2)
    printval(img, saved_img)
    np.testing.assert_array_almost_equal(
            img.array, saved_img.array, 5,
            err_msg="distorted Moffat convolved with distorted Box disagrees with expected result")

    # Repeat with the GSObject version of this:
    psf = galsim.Moffat(beta=1.5, half_light_radius=1,
                        trunc=4*fwhm_backwards_compatible, flux=1)
    #psf = galsim.Moffat(beta=1.5, fwhm=fwhm_backwards_compatible,
                        #trunc=4*fwhm_backwards_compatible, flux=1)
    psf.applyShear(g1=0.11,g2=0.17)
    psf.applyRotation(13 * galsim.degrees)
    pixel = galsim.Pixel(xw=0.2, yw=0.2, flux=1.)
    pixel.applyShear(g1=0.2,g2=0.0)
    pixel.applyRotation(80 * galsim.degrees)
    pixel.applyShift(0.13,0.27)
    # NB: real-space is chosen automatically
    conv = galsim.Convolve([psf,pixel])
    conv.draw(img,dx=0.2, normalization="surface brightness")
    np.testing.assert_array_almost_equal(
            img.array, saved_img.array, 5,
            err_msg="Using Convolve([psf,pixel]) (distorted) disagrees with expected result")

    # Other ways to do the convolution:
    conv = galsim.Convolve(psf,pixel)
    conv.draw(img,dx=0.2, normalization="surface brightness")
    np.testing.assert_array_almost_equal(
            img.array, saved_img.array, 5,
            err_msg="Using Convolve(psf,pixel) (distorted) disagrees with expected result")

    # The real-space convolution algorithm is not (trivially) independent of the order of
    # the two things being convolved.  So check the opposite order.
    conv = galsim.Convolve([pixel,psf])
    conv.draw(img,dx=0.2, normalization="surface brightness")
    np.testing.assert_array_almost_equal(
            img.array, saved_img.array, 5,
            err_msg="Using Convolve([pixel,psf]) (distorted) disagrees with expected result")

    t2 = time.time()
    print 'time for %s = %.2f'%(funcname(),t2-t1)
 
def test_sbprofile_realspace_shearconvolve():
    """Test the real-space convolution of a sheared Gaussian and a Box SBProfile against a 
       known result.
    """
    import time
    t1 = time.time()
    psf = galsim.SBGaussian(flux=1, sigma=1)
    e1 = 0.04
    e2 = 0.0
    myShear = galsim.Shear(e1=e1, e2=e2)
    myEllipse = galsim.Ellipse(e1=e1, e2=e2)
    psf.applyTransformation(myEllipse._ellipse)
    pix = galsim.SBBox(xw=0.2, yw=0.2, flux=1.)
    conv = galsim.SBConvolve([psf,pix],real_space=True)
    saved_img = galsim.fits.read(os.path.join(imgdir, "gauss_smallshear_convolve_box.fits"))
    img = galsim.ImageF(saved_img.bounds)
    conv.draw(img,dx=0.2)
    printval(img, saved_img)
    np.testing.assert_array_almost_equal(
            img.array, saved_img.array, 5,
            err_msg="Sheared Gaussian convolved with Box SBProfile disagrees with expected result")

    # Repeat with the GSObject version of this:
    psf = galsim.Gaussian(flux=1, sigma=1)
    psf.applyShear(e1=e1,e2=e2)
    pixel = galsim.Pixel(xw=0.2, yw=0.2, flux=1.)
    conv = galsim.Convolve([psf,pixel],real_space=True)
    conv.draw(img,dx=0.2, normalization="surface brightness")
    np.testing.assert_array_almost_equal(
            img.array, saved_img.array, 5,
            err_msg="Using GSObject Convolve([psf,pixel]) disagrees with expected result")

    # Other ways to do the convolution:
    conv = galsim.Convolve(psf,pixel,real_space=True)
    conv.draw(img,dx=0.2, normalization="surface brightness")
    np.testing.assert_array_almost_equal(
            img.array, saved_img.array, 5,
            err_msg="Using GSObject Convolve(psf,pixel) disagrees with expected result")

    # The real-space convolution algorithm is not (trivially) independent of the order of
    # the two things being convolved.  So check the opposite order.
    conv = galsim.Convolve([pixel,psf],real_space=True)
    conv.draw(img,dx=0.2, normalization="surface brightness")
    np.testing.assert_array_almost_equal(
            img.array, saved_img.array, 5,
            err_msg="Using GSObject Convolve([pixel,psf]) disagrees with expected result")

    t2 = time.time()
    print 'time for %s = %.2f'%(funcname(),t2-t1)

def test_sbprofile_rotate():
    """Test the 45 degree rotation of a sheared Sersic profile against a known result.
    """
    import time
    t1 = time.time()
    mySBP = galsim.SBSersic(n=2.5, flux=1, half_light_radius=1)
    myShear = galsim.Shear(e1=0.2, e2=0.0)
    myEllipse = galsim.Ellipse(e1=0.2, e2=0.0)
    mySBP.applyTransformation(myEllipse._ellipse)
    mySBP.applyRotation(45.0 * galsim.degrees)
    savedImg = galsim.fits.read(os.path.join(imgdir, "sersic_ellip_rotated.fits"))
    myImg = galsim.ImageF(savedImg.bounds)
    mySBP.draw(myImg,dx=0.2)
    printval(myImg, savedImg)
    np.testing.assert_array_almost_equal(
            myImg.array, savedImg.array, 5,
            err_msg="45-degree rotated elliptical Gaussian disagrees with expected result")

    # Repeat with the GSObject version of this:
    gal = galsim.Sersic(n=2.5, flux=1, half_light_radius=1)
    gal.applyTransformation(myEllipse);
    gal.applyRotation(45.0 * galsim.degrees)
    gal.draw(myImg,dx=0.2, normalization="surface brightness")
    np.testing.assert_array_almost_equal(
            myImg.array, savedImg.array, 5,
            err_msg="Using GSObject applyRotation disagrees with expected result")
 
    # Test photon shooting.
    # Convolve with a small gaussian to smooth out the central peak.
    gal2 = galsim.Convolve(gal, galsim.Gaussian(sigma=0.3))
    do_shoot(gal2,myImg,"rotated sheared Sersic")
    t2 = time.time()
    print 'time for %s = %.2f'%(funcname(),t2-t1)


def test_sbprofile_mag():
    """Test the magnification (size x 1.5) of an exponential profile against a known result.
    """
    import time
    t1 = time.time()
    re = 1.0
    r0 = re/1.67839
    mySBP = galsim.SBExponential(flux=1, scale_radius=r0)
    myEll = galsim.Ellipse(np.log(1.5))
    mySBP.applyTransformation(myEll._ellipse)
    savedImg = galsim.fits.read(os.path.join(imgdir, "exp_mag.fits"))
    myImg = galsim.ImageF(savedImg.bounds)
    mySBP.draw(myImg,dx=0.2)
    printval(myImg, savedImg)
    np.testing.assert_array_almost_equal(
            myImg.array, savedImg.array, 5,
            err_msg="Magnification (x1.5) of exponential SBProfile disagrees with expected result")

    # Repeat with the GSObject version of this:
    gal = galsim.Exponential(flux=1, scale_radius=r0)
    gal.applyTransformation(myEll)
    gal.draw(myImg,dx=0.2, normalization="surface brightness")
    np.testing.assert_array_almost_equal(
            myImg.array, savedImg.array, 5,
            err_msg="Using GSObject applyDistortion disagrees with expected result")
 
    # Test photon shooting.
    do_shoot(gal,myImg,"dilated Exponential")
    t2 = time.time()
    print 'time for %s = %.2f'%(funcname(),t2-t1)


def test_sbprofile_add():
    """Test the addition of two rescaled Gaussian profiles against a known double Gaussian result.
    """
    import time
    t1 = time.time()
    mySBP = galsim.SBGaussian(flux=0.75, sigma=1)
    mySBP2 = galsim.SBGaussian(flux=0.25, sigma=3)
    myAdd = galsim.SBAdd(mySBP, mySBP2)
    savedImg = galsim.fits.read(os.path.join(imgdir, "double_gaussian.fits"))
    myImg = galsim.ImageF(savedImg.bounds)
    myAdd.draw(myImg,dx=0.2)
    printval(myImg, savedImg)
    np.testing.assert_array_almost_equal(
            myImg.array, savedImg.array, 5,
            err_msg="Addition of two rescaled Gaussian profiles disagrees with expected result")

    # Repeat with the GSObject version of this:
    gauss1 = galsim.Gaussian(flux=0.75, sigma=1)
    gauss2 = galsim.Gaussian(flux=0.25, sigma=3)
    sum = galsim.Add(gauss1,gauss2)
    sum.draw(myImg,dx=0.2, normalization="surface brightness")
    printval(myImg, savedImg)
    np.testing.assert_array_almost_equal(
            myImg.array, savedImg.array, 5,
            err_msg="Using GSObject Add(gauss1,gauss2) disagrees with expected result")

    # Other ways to do the sum:
    sum = gauss1 + gauss2
    sum.draw(myImg,dx=0.2, normalization="surface brightness")
    printval(myImg, savedImg)
    np.testing.assert_array_almost_equal(
            myImg.array, savedImg.array, 5,
            err_msg="Using GSObject gauss1 + gauss2 disagrees with expected result")
    sum = gauss1.copy()
    sum += gauss2
    sum.draw(myImg,dx=0.2, normalization="surface brightness")
    printval(myImg, savedImg)
    np.testing.assert_array_almost_equal(
            myImg.array, savedImg.array, 5,
            err_msg="Using GSObject sum = gauss1; sum += gauss2 disagrees with expected result")
    sum = galsim.Add([gauss1,gauss2])
    sum.draw(myImg,dx=0.2, normalization="surface brightness")
    printval(myImg, savedImg)
    np.testing.assert_array_almost_equal(
            myImg.array, savedImg.array, 5,
            err_msg="Using GSObject Add([gauss1,gauss2]) disagrees with expected result")
    gauss1 = galsim.Gaussian(flux=1, sigma=1)
    gauss2 = galsim.Gaussian(flux=1, sigma=3)
    sum = 0.75 * gauss1 + 0.25 * gauss2
    sum.draw(myImg,dx=0.2, normalization="surface brightness")
    printval(myImg, savedImg)
    np.testing.assert_array_almost_equal(
            myImg.array, savedImg.array, 5,
            err_msg="Using GSObject 0.75 * gauss1 + 0.25 * gauss2 disagrees with expected result")
    sum = 0.75 * gauss1
    sum += 0.25 * gauss2
    sum.draw(myImg,dx=0.2, normalization="surface brightness")
    printval(myImg, savedImg)
    np.testing.assert_array_almost_equal(
            myImg.array, savedImg.array, 5,
            err_msg="Using GSObject sum += 0.25 * gauss2 disagrees with expected result")
 
    # Test photon shooting.
    do_shoot(sum,myImg,"sum of 2 Gaussians")
    t2 = time.time()
    print 'time for %s = %.2f'%(funcname(),t2-t1)


def test_sbprofile_shift():
    """Test the translation of a Box profile against a known result.
    """
    import time
    t1 = time.time()
    mySBP = galsim.SBBox(xw=0.2, yw=0.2, flux=1)
    mySBP.applyShift(0.2, -0.2)
    savedImg = galsim.fits.read(os.path.join(imgdir, "box_shift.fits"))
    myImg = galsim.ImageF(savedImg.bounds)
    mySBP.draw(myImg,dx=0.2)
    printval(myImg, savedImg)
    np.testing.assert_array_almost_equal(
            myImg.array, savedImg.array, 5,
            err_msg="Shifted box profile disagrees with expected result")

    # Repeat with the GSObject version of this:
    pixel = galsim.Pixel(xw=0.2, yw=0.2)
    pixel.applyShift(0.2, -0.2)
    pixel.draw(myImg,dx=0.2, normalization="surface brightness")
    np.testing.assert_array_almost_equal(
            myImg.array, savedImg.array, 5,
            err_msg="Using GSObject applyShift disagrees with expected result")
    pixel = galsim.Pixel(xw=0.2, yw=0.2)
    pixel.applyTransformation(galsim.Ellipse(galsim.PositionD(0.2, -0.2)))
    pixel.draw(myImg,dx=0.2, normalization="surface brightness")
    np.testing.assert_array_almost_equal(
            myImg.array, savedImg.array, 5,
            err_msg="Using GSObject applyTransformation disagrees with expected result")
 
    # Test photon shooting.
    do_shoot(pixel,myImg,"shifted Box")
    t2 = time.time()
    print 'time for %s = %.2f'%(funcname(),t2-t1)


def test_sbprofile_rescale():
    """Test the flux rescaling of a Sersic profile against a known result.
    """
    import time
    t1 = time.time()
    mySBP = galsim.SBSersic(n=3, flux=1, half_light_radius=1)
    mySBP.setFlux(2)
    savedImg = galsim.fits.read(os.path.join(imgdir, "sersic_doubleflux.fits"))
    myImg = galsim.ImageF(savedImg.bounds)
    mySBP.draw(myImg,dx=0.2)
    printval(myImg, savedImg)
    np.testing.assert_array_almost_equal(
            myImg.array, savedImg.array, 5,
            err_msg="Flux-rescale sersic profile disagrees with expected result")

    # Repeat with the GSObject version of this:
    sersic = galsim.Sersic(n=3, flux=1, half_light_radius=1)
    sersic.setFlux(2)
    sersic.draw(myImg,dx=0.2, normalization="surface brightness")
    np.testing.assert_array_almost_equal(
            myImg.array, savedImg.array, 5,
            err_msg="Using GSObject setFlux disagrees with expected result")
    sersic = galsim.Sersic(n=3, flux=1, half_light_radius=1)
    sersic *= 2
    sersic.draw(myImg,dx=0.2, normalization="surface brightness")
    np.testing.assert_array_almost_equal(
            myImg.array, savedImg.array, 5,
            err_msg="Using GSObject *= 2 disagrees with expected result")
    sersic = galsim.Sersic(n=3, flux=1, half_light_radius=1)
    sersic2 = sersic * 2
    sersic2.draw(myImg,dx=0.2, normalization="surface brightness")
    np.testing.assert_array_almost_equal(
            myImg.array, savedImg.array, 5,
            err_msg="Using GSObject obj * 2 disagrees with expected result")
    sersic2 = 2 * sersic
    sersic2.draw(myImg,dx=0.2, normalization="surface brightness")
    np.testing.assert_array_almost_equal(
            myImg.array, savedImg.array, 5,
            err_msg="Using GSObject 2 * obj disagrees with expected result")
 
    # Test photon shooting.
    # Convolve with a small gaussian to smooth out the central peak.
    sersic3 = galsim.Convolve(sersic2, galsim.Gaussian(sigma=0.3))
    do_shoot(sersic3,myImg,"scaled Sersic")
    t2 = time.time()
    print 'time for %s = %.2f'%(funcname(),t2-t1)


def test_sbprofile_sbinterpolatedimage():
    """Test that we can make SBInterpolatedImages from Images of various types, and convert back.
    """
    import time
    t1 = time.time()
    # for each type, try to make an SBInterpolatedImage, and check that when we draw an image from
    # that SBInterpolatedImage that it is the same as the original
    #xinterp = galsim.Lanczos(3, True, 1.0E-4)
    # Lanczos doesn't quite get the flux right.  Wrong at the 5th decimal place.
    # Maybe worth investigating at some point...
    xinterp = galsim.Quintic(1.0E-4)
    xinterp2d = galsim.InterpolantXY(xinterp)

    ftypes = [np.float32, np.float64]
    ref_array = np.array([
        [0.01, 0.08, 0.07, 0.02],
        [0.13, 0.38, 0.52, 0.06],
        [0.09, 0.41, 0.44, 0.09],
        [0.04, 0.11, 0.10, 0.01] ]) 

    for array_type in ftypes:
        image_in = galsim.ImageView[array_type](ref_array.astype(array_type))
        np.testing.assert_array_equal(
                ref_array.astype(array_type),image_in.array,
                err_msg="Array from input Image differs from reference array for type %s"%
                        array_type)
        sbinterp = galsim.SBInterpolatedImage(image_in, xinterp2d, dx=1.0)
        test_array = np.zeros(ref_array.shape, dtype=array_type)
        image_out = galsim.ImageView[array_type](test_array)
        sbinterp.draw(image_out, dx=1.0)
        np.testing.assert_array_equal(
                ref_array.astype(array_type),image_out.array,
                err_msg="Array from output Image differs from reference array for type %s"%
                        array_type)
 
        sbinterp.setFlux(1.)
        do_shoot(galsim.GSObject(sbinterp),image_out,"InterpolatedImage")

    t2 = time.time()
    print 'time for %s = %.2f'%(funcname(),t2-t1)



if __name__ == "__main__":
    test_sbprofile_gaussian()
    test_sbprofile_gaussian_properties()
    test_gaussian_radii()
    test_sbprofile_exponential()
    test_exponential_radii()
    test_sbprofile_sersic()
    test_sersic_radii()
    test_sbprofile_airy()
    test_airy_radii()
    test_sbprofile_box()
    test_sbprofile_moffat()
    test_sbprofile_moffat_properties()
    test_moffat_radii()
    test_sbprofile_smallshear()
    test_sbprofile_largeshear()
    test_sbprofile_convolve()
    test_sbprofile_shearconvolve()
    test_sbprofile_realspace_convolve()
    test_sbprofile_realspace_distorted_convolve()
    test_sbprofile_realspace_shearconvolve()
    test_sbprofile_rotate()
    test_sbprofile_mag()
    test_sbprofile_add()
    test_sbprofile_shift()
    test_sbprofile_rescale()
    test_sbprofile_sbinterpolatedimage()<|MERGE_RESOLUTION|>--- conflicted
+++ resolved
@@ -1116,18 +1116,11 @@
     psf.applyShear(e1=e1, e2=e2)
     pixel = galsim.Pixel(xw=0.2, yw=0.2, flux=1.)
     conv = galsim.Convolve([psf,pixel])
-<<<<<<< HEAD
+    conv.draw(myImg,dx=0.2, normalization="surface brightness")
+    np.testing.assert_array_almost_equal(
+            myImg.array, savedImg.array, 5,
+            err_msg="Using GSObject Convolve([psf,pixel]) disagrees with expected result")
     conv2 = galsim.Convolve([psf2,pixel])
-=======
->>>>>>> 9e766d08
-    conv.draw(myImg,dx=0.2, normalization="surface brightness")
-    np.testing.assert_array_almost_equal(
-            myImg.array, savedImg.array, 5,
-            err_msg="Using GSObject Convolve([psf,pixel]) disagrees with expected result")
-<<<<<<< HEAD
-=======
-    conv2 = galsim.Convolve([psf2,pixel])
->>>>>>> 9e766d08
     conv2.draw(myImg,dx=0.2, normalization="surface brightness")
     np.testing.assert_array_almost_equal(
             myImg.array, savedImg.array, 5,
